standard_thrift_files = \
$(srcdir)/../tools/bm_runtime/standard/__init__.py \
gen-cpp/standard_constants.cpp \
gen-cpp/standard_constants.h \
gen-cpp/Standard.cpp \
gen-cpp/Standard.h \
gen-cpp/standard_types.cpp \
gen-cpp/standard_types.h

simple_pre_thrift_files = \
$(srcdir)/../tools/bm_runtime/simple_pre/__init__.py \
gen-cpp/simple_pre_constants.cpp \
gen-cpp/simple_pre_constants.h \
gen-cpp/SimplePre.cpp \
gen-cpp/SimplePre.h \
gen-cpp/simple_pre_types.cpp \
gen-cpp/simple_pre_types.h

simple_pre_lag_thrift_files = \
$(srcdir)/../tools/bm_runtime/simple_pre_lag/__init__.py \
gen-cpp/simple_pre_lag_constants.cpp \
gen-cpp/simple_pre_lag_constants.h \
gen-cpp/SimplePreLAG.cpp \
gen-cpp/SimplePreLAG.h \
gen-cpp/simple_pre_lag_types.cpp \
gen-cpp/simple_pre_lag_types.h

BUILT_SOURCES = \
$(standard_thrift_files) \
$(simple_pre_thrift_files) \
$(simple_pre_lag_thrift_files)

AUTOMAKE_OPTIONS = foreign no-dependencies subdir-objects

lib_LTLIBRARIES = libruntimestubs.la
libruntimestubs_la_SOURCES = \
	$(BUILT_SOURCES)

<<<<<<< HEAD
lib_LTLIBRARIES = libbmthrift.la
libbmthrift_la_SOURCES = \
	$(BUILT_SOURCES)
=======
pkginclude_HEADERS = \
       gen-cpp/standard_constants.h \
       gen-cpp/Standard.h \
       gen-cpp/standard_types.h \
       gen-cpp/simple_pre_constants.h \
       gen-cpp/SimplePre.h \
       gen-cpp/simple_pre_types.h \
       gen-cpp/simple_pre_lag_constants.h \
       gen-cpp/SimplePreLAG.h \
       gen-cpp/simple_pre_lag_types.h
>>>>>>> ddc5a10a

include_HEADERS = \
	gen-cpp/standard_constants.h \
	gen-cpp/Standard.h \
	gen-cpp/standard_types.h \
	gen-cpp/simple_pre_constants.h \
	gen-cpp/SimplePre.h \
	gen-cpp/simple_pre_types.h \
	gen-cpp/simple_pre_lag_constants.h \
	gen-cpp/SimplePreLAG.h \
	gen-cpp/simple_pre_lag_types.h

# See http://www.gnu.org/software/automake/manual/html_node/Multiple-Outputs.html
thrift_files.ts: standard.thrift simple_pre.thrift simple_pre_lag.thrift
	@rm -f thrift_files.tmp
	@touch thrift_files.tmp
	$(THRIFT) --gen cpp -r $(srcdir)/standard.thrift
	$(THRIFT) --gen py -r $(srcdir)/standard.thrift
	$(THRIFT) --gen cpp -r $(srcdir)/simple_pre.thrift
	$(THRIFT) --gen py -r $(srcdir)/simple_pre.thrift
	$(THRIFT) --gen cpp -r $(srcdir)/simple_pre_lag.thrift
	$(THRIFT) --gen py -r $(srcdir)/simple_pre_lag.thrift
	rm -rf $(srcdir)/../tools/bm_runtime/
	cp -r gen-py/bm_runtime/ $(srcdir)/../tools/
	@mv -f thrift_files.tmp $@

$(BUILT_SOURCES): thrift_files.ts
## Recover from the removal of $@
	@if test -f $@; then :; else \
	  trap 'rm -rf thrift_files.lock thrift_files.ts' 1 2 13 15; \
## mkdir is a portable test-and-set
	if mkdir thrift_files.lock 2>/dev/null; then \
## This code is being executed by the first process.
	  rm -f thrift_files.ts; \
	  $(MAKE) $(AM_MAKEFLAGS) thrift_files.ts; \
	  result=$$?; rm -rf thrift_files.lock; exit $$result; \
	else \
## This code is being executed by the follower processes.
## Wait until the first process is done.
	  while test -d thrift_files.lock; do sleep 1; done; \
## Succeed if and only if the first process succeeded.
	    test -f thrift_files.ts; \
	  fi; \
	fi


CLEANFILES = $(BUILT_SOURCES) \
thrift_files.ts

clean-local:
	rm -rf gen-cpp gen-py<|MERGE_RESOLUTION|>--- conflicted
+++ resolved
@@ -36,22 +36,9 @@
 libruntimestubs_la_SOURCES = \
 	$(BUILT_SOURCES)
 
-<<<<<<< HEAD
 lib_LTLIBRARIES = libbmthrift.la
 libbmthrift_la_SOURCES = \
 	$(BUILT_SOURCES)
-=======
-pkginclude_HEADERS = \
-       gen-cpp/standard_constants.h \
-       gen-cpp/Standard.h \
-       gen-cpp/standard_types.h \
-       gen-cpp/simple_pre_constants.h \
-       gen-cpp/SimplePre.h \
-       gen-cpp/simple_pre_types.h \
-       gen-cpp/simple_pre_lag_constants.h \
-       gen-cpp/SimplePreLAG.h \
-       gen-cpp/simple_pre_lag_types.h
->>>>>>> ddc5a10a
 
 include_HEADERS = \
 	gen-cpp/standard_constants.h \
