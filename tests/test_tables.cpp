--- conflicted
+++ resolved
@@ -109,24 +109,16 @@
     std::unique_ptr<MUType> match_unit;
 
     // true enables counters
-<<<<<<< HEAD
-    match_unit = std::unique_ptr<MUType>(new MUType(t_size, key_builder, &lookup_factory));
-=======
     match_unit = std::unique_ptr<MUType>(
         new MUType(t_size, key_builder, &lookup_factory));
->>>>>>> 9ef58473
     table = std::unique_ptr<MatchTable>(
       new MatchTable("test_table", 0, std::move(match_unit), true)
     );
     table->set_next_node(0, nullptr);
     table->set_next_node_miss_default(&node_miss_default);
 
-<<<<<<< HEAD
-    match_unit = std::unique_ptr<MUType>(new MUType(t_size, key_builder_w_valid, &lookup_factory));
-=======
     match_unit = std::unique_ptr<MUType>(
         new MUType(t_size, key_builder_w_valid, &lookup_factory));
->>>>>>> 9ef58473
     table_w_valid = std::unique_ptr<MatchTable>(
         new MatchTable("test_table", 0, std::move(match_unit)));
     table_w_valid->set_next_node(0, nullptr);
@@ -651,15 +643,9 @@
 
     // with counters, without ageing
     table = MatchTableIndirect::create("exact", "test_table", 0,
-<<<<<<< HEAD
-				       table_size, key_builder,
-               &lookup_factory,
-				       true, false);
-=======
                                        table_size, key_builder,
                                        &lookup_factory,
                                        true, false);
->>>>>>> 9ef58473
     table->set_next_node(0, nullptr);
     table->set_next_node_miss_default(&node_miss_default);
   }
@@ -1010,15 +996,9 @@
 
     // with counters, without ageing
     table = MatchTableIndirectWS::create("exact", "test_table", 0,
-<<<<<<< HEAD
-					 table_size, key_builder,
-           &lookup_factory,
-					 true, false);
-=======
                                          table_size, key_builder,
                                          &lookup_factory,
                                          true, false);
->>>>>>> 9ef58473
     table->set_next_node(0, nullptr);
 
     BufBuilder builder;
@@ -1279,12 +1259,8 @@
     std::unique_ptr<MUType> match_unit;
 
     // false: no counters
-<<<<<<< HEAD
-    match_unit = std::unique_ptr<MUType>(new MUType(2, key_builder, &lookup_factory));
-=======
     match_unit = std::unique_ptr<MUType>(
         new MUType(2, key_builder, &lookup_factory));
->>>>>>> 9ef58473
     table = std::unique_ptr<MatchTable>(
         new MatchTable("test_table", 0, std::move(match_unit), false));
     table->set_next_node(0, nullptr);
@@ -1570,12 +1546,8 @@
     key_builder.push_back_valid_header(testHeader3);
 
     std::unique_ptr<MULPM> match_unit;
-<<<<<<< HEAD
-    match_unit = std::unique_ptr<MULPM>(new MULPM(t_size, key_builder, &lookup_factory));
-=======
     match_unit = std::unique_ptr<MULPM>(
         new MULPM(t_size, key_builder, &lookup_factory));
->>>>>>> 9ef58473
     table = std::unique_ptr<MatchTable>(
         new MatchTable("test_table", 0, std::move(match_unit), false));
     table->set_next_node(0, nullptr);
@@ -1658,12 +1630,8 @@
     key_builder.push_back_valid_header(testHeader3);
 
     std::unique_ptr<MUTernary> match_unit;
-<<<<<<< HEAD
-    match_unit = std::unique_ptr<MUTernary>(new MUTernary(t_size, key_builder, &lookup_factory));
-=======
     match_unit = std::unique_ptr<MUTernary>(
         new MUTernary(t_size, key_builder, &lookup_factory));
->>>>>>> 9ef58473
     table = std::unique_ptr<MatchTable>(
         new MatchTable("test_table", 0, std::move(match_unit), false));
     table->set_next_node(0, nullptr);
@@ -1742,12 +1710,8 @@
     set_key_builder();
 
     // true enables counters
-<<<<<<< HEAD
-    match_unit = std::unique_ptr<MUType>(new MUType(t_size, key_builder, &lookup_factory));
-=======
     match_unit = std::unique_ptr<MUType>(
         new MUType(t_size, key_builder, &lookup_factory));
->>>>>>> 9ef58473
     table = std::unique_ptr<MatchTable>(
         new MatchTable("test_table", 0, std::move(match_unit), false));
     table->set_next_node(0, nullptr);
