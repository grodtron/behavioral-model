/* Copyright 2013-present Barefoot Networks, Inc.
 *
 * Licensed under the Apache License, Version 2.0 (the "License");
 * you may not use this file except in compliance with the License.
 * You may obtain a copy of the License at
 *
 *   http://www.apache.org/licenses/LICENSE-2.0
 *
 * Unless required by applicable law or agreed to in writing, software
 * distributed under the License is distributed on an "AS IS" BASIS,
 * WITHOUT WARRANTIES OR CONDITIONS OF ANY KIND, either express or implied.
 * See the License for the specific language governing permissions and
 * limitations under the License.
 */

/*
 * Antonin Bas (antonin@barefootnetworks.com)
 *
 */

#include <gtest/gtest.h>

#include <memory>
#include <string>
#include <mutex>
#include <thread>
#include <condition_variable>
#include <chrono>

#include <cassert>

#include "bm_sim/ageing.h"

#include "utils.h"

using namespace bm;

using std::chrono::milliseconds;
using std::chrono::duration_cast;
using std::this_thread::sleep_for;

// Google Test fixture for learning tests
class AgeingTest : public ::testing::Test {
protected:
  typedef std::chrono::high_resolution_clock clock;

protected:
  PHVFactory phv_factory;

  const int device_id = 0;
  const int cxt_id = 0;

  MatchKeyBuilder key_builder;
  std::unique_ptr<MatchTable> table;

  HeaderType testHeaderType;
  header_id_t testHeader1{0}, testHeader2{1};
  ActionFn action_fn;

  std::shared_ptr<MemoryAccessor> ageing_writer;
  char buffer[4096];

  std::unique_ptr<AgeingMonitor> ageing_monitor;

  clock::time_point start;

  std::unique_ptr<PHVSourceIface> phv_source{nullptr};

  AgeingTest()
      : testHeaderType("test_t", 0),
        action_fn("actionA", 0),
        ageing_writer(new MemoryAccessor(4096)),
        phv_source(PHVSourceIface::make_phv_source()) {
    testHeaderType.push_back_field("f16", 16);
    testHeaderType.push_back_field("f48", 48);
    phv_factory.push_back_header("test1", testHeader1, testHeaderType);
    phv_factory.push_back_header("test2", testHeader2, testHeaderType);

    key_builder.push_back_field(testHeader1, 0, 16, MatchKeyParam::Type::EXACT);

    typedef MatchTableAbstract::ActionEntry ActionEntry;
    typedef MatchUnitExact<ActionEntry> MUExact;

    LookupStructureFactory factory;

<<<<<<< HEAD
    std::unique_ptr<MUExact> match_unit(new MUExact(1, key_builder, factory));
=======
    std::unique_ptr<MUExact> match_unit(new MUExact(1, key_builder, &factory));
>>>>>>> f1cd3c41

    // counters disabled, ageing enabled
    table = std::unique_ptr<MatchTable>(
      new MatchTable("test_table", 0, std::move(match_unit), false, true)
    );
    table->set_next_node(0, nullptr);
  }

  virtual void SetUp() {
    phv_source->set_phv_factory(0, &phv_factory);
    start = clock::now();
  }

  // virtual void TearDown() { }

  Packet get_pkt() {
    // dummy packet, won't be parsed
    Packet packet = Packet::make_new(128, PacketBuffer(256), phv_source.get());
    packet.get_phv()->get_header(testHeader1).mark_valid();
    packet.get_phv()->get_header(testHeader2).mark_valid();
    // return std::move(packet);
    // enable NVRO
    return packet;
  }

  MatchErrorCode add_entry(const std::string &key, entry_handle_t *handle,
			   unsigned int ttl_ms) {
    ActionData action_data;
    std::vector<MatchKeyParam> match_key;
    match_key.emplace_back(MatchKeyParam::Type::EXACT, key);
    MatchErrorCode rc;
    rc = table->add_entry(match_key, &action_fn, action_data, handle);
    if(rc != MatchErrorCode::SUCCESS) return rc;
    return table->set_entry_ttl(*handle, ttl_ms);
  }

  MatchErrorCode delete_entry(entry_handle_t handle) {
    return table->delete_entry(handle);
  }

  bool send_pkt(const std::string &key, entry_handle_t *handle) {
    Packet pkt = get_pkt();
    Field &f = pkt.get_phv()->get_field(this->testHeader1, 0);
    f.set(key);
    bool hit;
    // lookup is enough to update timestamp (done in match unit),
    // no need for apply_action
    table->lookup(pkt, &hit, handle);
    return hit;
  }

  void init_monitor(unsigned int sweep_int) {
    ageing_monitor = std::unique_ptr<AgeingMonitor>(
        new AgeingMonitor(device_id, cxt_id, ageing_writer, sweep_int));
    ageing_monitor->add_table(table.get());
  }
};

TEST_F(AgeingTest, OneNotification) {
  std::string key_("\x0a\xba");
  std::string key("0x0aba");
  entry_handle_t handle_1;
  entry_handle_t lookup_handle;
  unsigned int sweep_int = 200u; // use it as timeout too
  init_monitor(sweep_int);
  ASSERT_EQ(MatchErrorCode::SUCCESS, add_entry(key_, &handle_1, sweep_int));
  ASSERT_NE(MemoryAccessor::Status::CAN_READ, ageing_writer->check_status());
  sleep_for(milliseconds(150));
  ASSERT_NE(MemoryAccessor::Status::CAN_READ, ageing_writer->check_status());

  auto tp1 = clock::now();
  ASSERT_TRUE(send_pkt(key, &lookup_handle));
  ageing_writer->read(buffer, sizeof(buffer));
  auto tp2 = clock::now();

  unsigned int elapsed = duration_cast<milliseconds>(tp2 - tp1).count();
  ASSERT_GT(elapsed, sweep_int - 20u);
  ASSERT_LT(elapsed, 2 * sweep_int + 20u);

  // delete and make sure we do not get a new notification
  ASSERT_EQ(MatchErrorCode::SUCCESS, delete_entry(handle_1));

  sleep_for(milliseconds(2 * sweep_int + 100u));
  ASSERT_NE(MemoryAccessor::Status::CAN_READ, ageing_writer->check_status());
}

TEST_F(AgeingTest, NoDuplicate) {
  std::string key_("\x0a\xba");
  std::string key("0x0aba");
  entry_handle_t handle_1;
  entry_handle_t lookup_handle;
  unsigned int sweep_int = 200u;
  init_monitor(sweep_int);
  auto tp1 = clock::now();
  ASSERT_EQ(MatchErrorCode::SUCCESS, add_entry(key_, &handle_1, sweep_int));
  ageing_writer->read(buffer, sizeof(buffer));
  auto tp2 = clock::now();

  unsigned int elapsed = duration_cast<milliseconds>(tp2 - tp1).count();
  ASSERT_GT(elapsed, sweep_int - 20u);
  ASSERT_LT(elapsed, 2 * sweep_int + 20u);

  auto tp3 = clock::now();
  ageing_writer->read(buffer, sizeof(buffer));
  auto tp4 = clock::now();

  // we make sure that the next sweep does not generate a message

  elapsed = duration_cast<milliseconds>(tp4 - tp3).count();
  ASSERT_GT(elapsed, (unsigned int) (sweep_int * 1.5));
}<|MERGE_RESOLUTION|>--- conflicted
+++ resolved
@@ -83,11 +83,7 @@
 
     LookupStructureFactory factory;
 
-<<<<<<< HEAD
-    std::unique_ptr<MUExact> match_unit(new MUExact(1, key_builder, factory));
-=======
     std::unique_ptr<MUExact> match_unit(new MUExact(1, key_builder, &factory));
->>>>>>> f1cd3c41
 
     // counters disabled, ageing enabled
     table = std::unique_ptr<MatchTable>(
