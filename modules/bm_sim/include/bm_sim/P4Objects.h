--- conflicted
+++ resolved
@@ -62,11 +62,7 @@
       : outstream(outstream) { }
 
   int init_objects(std::istream *is,
-<<<<<<< HEAD
-                   LookupStructureFactory & lookup_factory,
-=======
                    LookupStructureFactory * lookup_factory,
->>>>>>> f1cd3c41
                    int device_id = 0, size_t cxt_id = 0,
                    std::shared_ptr<TransportIface> transport = nullptr,
                    const std::set<header_field_pair> &required_fields =
