/* Copyright 2013-present Barefoot Networks, Inc.
 *
 * Licensed under the Apache License, Version 2.0 (the "License");
 * you may not use this file except in compliance with the License.
 * You may obtain a copy of the License at
 *
 *   http://www.apache.org/licenses/LICENSE-2.0
 *
 * Unless required by applicable law or agreed to in writing, software
 * distributed under the License is distributed on an "AS IS" BASIS,
 * WITHOUT WARRANTIES OR CONDITIONS OF ANY KIND, either express or implied.
 * See the License for the specific language governing permissions and
 * limitations under the License.
 */

/*
 * Antonin Bas (antonin@barefootnetworks.com)
 *
 */

//! @file switch.h
//! This file contains 2 classes: bm::SwitchWContexts and bm::Switch. When
//! implementing your target, you need to subclass one of them. By subclassing
//! bm::SwitchWContexts, you will be able to write a target containing an
//! arbitary number of bm::Context objects. For a detailed description of what a
//! bm::Context is, please read the context.h documentation. However, many
//! targets don't require the notion of bm::Context, which is why we also
//! provide the bm::Switch class. The bm::Switch class inherits from
//! bm::SwitchWContexts. Because it assumes that your switch will only use a
//! single bm::Context, the very notion of context can be removed from the
//! bm::Switch class and its dataplane APIs. However, because we offer unified
//! runtime APIs, you will have to use a context id of `0` when programming the
//! tables, even when your switch class inherits from bm::Switch and not
//! bm::SwitchWContexts.
//! The simple switch target only supports one bm::Context and inherits from
//! bm::Switch.
//!
//! When subclassing on of these two classes, you need to remember to implement
//! the two pure virtual functions:
//! bm::SwitchWContexts::receive(int port_num, const char *buffer, int len) and
//! bm::SwitchWContexts::start_and_return(). Your receive() implementation will
//! be called for you every time a new packet is received by the device. In your
//! start_and_return() function, you are supposed to start the different
//! processing threads of your target switch and return immediately. Note that
//! start_and_return() should not be mandatory per se (the target designer could
//! do the initialization any way he wants, even potentially in the
//! constructor). However, we have decided to keep it around for now.
//!
//! Both switch classes support live swapping of P4-JSON configurations. To
//! enable it you need to provide the correct flag to the constructor (see
//! bm::SwitchWContexts::SwitchWContexts()). Swaps are ordered through the
//! runtime interfaces. However, it is the target switch responsibility to
//! decide when to "commit" the swap. This is because swapping configurations
//! invalidate certain pointers that you may still be using. We plan on trying
//! to make this more target-friendly in the future but it is not trivial. Here
//! is an example of how the simple router target implements swapping:
//! @code
//! // swap is enabled, so update pointers if needed
//! if (this->do_swap() == 0) {  // a swap took place
//!   ingress_mau = this->get_pipeline("ingress");
//!   egress_mau = this->get_pipeline("egress");
//!   parser = this->get_parser("parser");
//!   deparser = this->get_deparser("deparser");
//! }
//! @endcode

#ifndef BM_SIM_INCLUDE_BM_SIM_SWITCH_H_
#define BM_SIM_INCLUDE_BM_SIM_SWITCH_H_

#include <boost/thread/shared_mutex.hpp>

#include <memory>
#include <string>
#include <typeinfo>
#include <typeindex>
#include <set>
#include <vector>

#include "context.h"
#include "queue.h"
#include "packet.h"
#include "learning.h"
#include "runtime_interface.h"
#include "dev_mgr.h"
#include "phv_source.h"
#include "lookup_structures.h"

namespace bm {

// multiple inheritance in accordance with Google C++ guidelines:
// "Multiple inheritance is allowed only when all superclasses, with the
// possible exception of the first one, are pure interfaces. In order to ensure
// that they remain pure interfaces, they must end with the Interface suffix."
//
//! Base class for a switch implemenattion where multi-context support is
//! required.
class SwitchWContexts : public DevMgr, public RuntimeInterface {
  friend class Switch;

 public:
  //! To enable live swapping of P4-JSON configurations, enable_swap needs to be
  //! set to `true`. See switch.h documentation for more information on
  //! configuration swap.
  explicit SwitchWContexts(size_t nb_cxts = 1u, bool enable_swap = false);

  // TODO(antonin): return reference instead?
  //! Access a Context by context id, throws a std::out_of_range exception if
  //! \p cxt_id is invalid.
  Context *get_context(size_t cxt_id = 0u) {
    return &contexts.at(cxt_id);
  }

  //! Your implementation will be called every time a new packet is received by
  //! the device.
  virtual int receive(int port_num, const char *buffer, int len) = 0;

  //! Do all your initialization in this function (e.g. start processing
  //! threads) and call this function when you are ready to process packets.
  virtual void start_and_return() = 0;

  //! Returns the Thrift port used for the runtime RPC server.
  int get_runtime_port() { return thrift_port; }

  //! Specify that the field is required for this target switch, i.e. the field
  //! needs to be defined in the input JSON. This function is purely meant as a
  //! safeguard and you should use it for error checking. For example, the
  //! following can be found in the simple switch target constructor:
  //! @code
  //! add_required_field("standard_metadata", "ingress_port");
  //! add_required_field("standard_metadata", "packet_length");
  //! add_required_field("standard_metadata", "instance_type");
  //! add_required_field("standard_metadata", "egress_spec");
  //! add_required_field("standard_metadata", "clone_spec");
  //! @endcode
  void add_required_field(const std::string &header_name,
                          const std::string &field_name);

  //! Checks that the given field exists for context \p cxt_id, i.e. checks that
  //! the field was defined in the input JSON used to configure that context.
  bool field_exists(size_t cxt_id, const std::string &header_name,
                    const std::string &field_name) const {
    return contexts.at(cxt_id).field_exists(header_name, field_name);
  }

  //! Force arithmetic on field. No effect if field is not defined in the input
  //! JSON. For optimization reasons, only fields on which arithmetic will be
  //! performed receive the ability to perform arithmetic operations. These
  //! special fields are determined by analyzing the P4 program / the JSON
  //! input. For example, if a field is used in a primitive action call,
  //! arithmetic will be automatically enabled for this field in bmv2. Calling
  //! Field::get() on a Field instance for which arithmetic has not been abled
  //! will result in a segfault or an assert. If your target needs to enable
  //! arithmetic on a field for which arithmetic was not automatically enabled
  //! (could happen in some rare cases), you can enable it manually by calling
  //! this method.
  void force_arith_field(const std::string &header_name,
                         const std::string &field_name);

  //! Get the number of contexts included in this switch
  size_t get_nb_cxts() { return nb_cxts; }

  int init_objects(const std::string &json_path, int device_id = 0,
                   std::shared_ptr<TransportIface> notif_transport = nullptr);

  //! Initialize the switch using command line options. This function is meant
  //! to be called right after your switch instance has been constructed. For
  //! example, in the case of the standard simple switch target:
  //! @code
  //! simple_switch = new SimpleSwitch();
  //! int status = simple_switch->init_from_command_line_options(argc, argv);
  //! if (status != 0) std::exit(status);
  //! @endcode
  int init_from_command_line_options(int argc, char *argv[]);

  //! Retrieve the shared pointer to an object of type `T` previously added to
  //! the switch using add_component().
  template<typename T>
  std::shared_ptr<T> get_component() {
    const auto &search = components.find(std::type_index(typeid(T)));
    if (search == components.end()) return nullptr;
    return std::static_pointer_cast<T>(search->second);
  }

  //! Retrieve the shared pointer to an object of type `T` previously added to
  //! one of the switch contexts using add_cxt_component().
  template<typename T>
  std::shared_ptr<T> get_cxt_component(size_t cxt_id) {
    return contexts.at(cxt_id).get_component<T>();
  }

  //! Returns true if a configuration swap was requested by the control
  //! plane. See switch.h documentation for more information.
  int swap_requested();

  //! Performs a configuration swap if one was requested by the control
  //! plane. Returns `0` if a swap had indeed been requested, `1` otherwise. If
  //! a swap was requested, the method will prevent new Packet instances from
  //! being created and will block until all existing instances have been
  //! destroyed. It will then perform the swap. Care should be taken when using
  //! this function, as it invalidates some pointers that your target may still
  //! be using. See switch.h documentation for more information.
  int do_swap();

  //! Construct and return a Packet instance for the given \p cxt_id.
  std::unique_ptr<Packet> new_packet_ptr(size_t cxt_id, int ingress_port,
                                         packet_id_t id, int ingress_length,
                                         // cpplint false positive
                                         // NOLINTNEXTLINE(whitespace/operators)
                                         PacketBuffer &&buffer) {
    boost::shared_lock<boost::shared_mutex> lock(ongoing_swap_mutex);
    return std::unique_ptr<Packet>(new Packet(
        cxt_id, ingress_port, id, 0u, ingress_length, std::move(buffer),
        phv_source.get()));
  }

  //! @copydoc new_packet_ptr
  Packet new_packet(size_t cxt_id, int ingress_port, packet_id_t id,
                    // cpplint false positive
                    // NOLINTNEXTLINE(whitespace/operators)
                    int ingress_length, PacketBuffer &&buffer) {
    boost::shared_lock<boost::shared_mutex> lock(ongoing_swap_mutex);
    return Packet(cxt_id, ingress_port, id, 0u, ingress_length,
                  std::move(buffer), phv_source.get());
  }

  //! Obtain a pointer to the LearnEngine for a given Context
  LearnEngine *get_learn_engine(size_t cxt_id) {
    return contexts.at(cxt_id).get_learn_engine();
  }

  AgeingMonitor *get_ageing_monitor(size_t cxt_id) {
    return contexts.at(cxt_id).get_ageing_monitor();
  }

  // ---------- RuntimeInterface ----------

  MatchErrorCode
  mt_add_entry(size_t cxt_id,
               const std::string &table_name,
               const std::vector<MatchKeyParam> &match_key,
               const std::string &action_name,
               ActionData action_data,
               entry_handle_t *handle,
               int priority = -1  /*only used for ternary*/) override {
    return contexts.at(cxt_id).mt_add_entry(
        table_name, match_key, action_name,
        std::move(action_data), handle, priority);
  }

  MatchErrorCode
  mt_add_entry(size_t cxt_id,
               const std::string &table_name,
               const std::vector<std::vector<MatchKeyParam>> &match_key,
               const std::vector<std::string> &action_name,
               std::vector<ActionData> action_data,
               std::vector<entry_handle_t *> handle,
               // only used for ternary
               std::vector<int> priority = {-1}) override {
    if (priority.size() == 1 && priority[0] == -1) {
      for (size_t i = 0; i < match_key.size() - 1; i++) {
        priority.push_back(-1);
      }
    }
    return contexts.at(cxt_id).mt_add_entry(
        table_name, match_key, action_name,
        std::move(action_data), handle, priority);
  }

  MatchErrorCode
  mt_set_default_action(size_t cxt_id,
                        const std::string &table_name,
                        const std::string &action_name,
                        ActionData action_data) override {
    return contexts.at(cxt_id).mt_set_default_action(
        table_name, action_name, std::move(action_data));
  }

  MatchErrorCode
  mt_delete_entry(size_t cxt_id,
                  const std::string &table_name,
                  entry_handle_t handle) override {
    return contexts.at(cxt_id).mt_delete_entry(table_name, handle);
  }

  MatchErrorCode
  mt_modify_entry(size_t cxt_id,
                  const std::string &table_name,
                  entry_handle_t handle,
                  const std::string &action_name,
                  ActionData action_data) override {
    return contexts.at(cxt_id).mt_modify_entry(
        table_name, handle, action_name, std::move(action_data));
  }

  MatchErrorCode
  mt_set_entry_ttl(size_t cxt_id,
                   const std::string &table_name,
                   entry_handle_t handle,
                   unsigned int ttl_ms) override {
    return contexts.at(cxt_id).mt_set_entry_ttl(table_name, handle, ttl_ms);
  }

  MatchErrorCode
  mt_indirect_add_member(size_t cxt_id,
                         const std::string &table_name,
                         const std::string &action_name,
                         ActionData action_data,
                         mbr_hdl_t *mbr) override {
    return contexts.at(cxt_id).mt_indirect_add_member(
        table_name, action_name, std::move(action_data), mbr);
  }

  MatchErrorCode
  mt_indirect_delete_member(size_t cxt_id,
                            const std::string &table_name,
                            mbr_hdl_t mbr) override {
    return contexts.at(cxt_id).mt_indirect_delete_member(table_name, mbr);
  }

  MatchErrorCode
  mt_indirect_modify_member(size_t cxt_id,
                            const std::string &table_name,
                            mbr_hdl_t mbr_hdl,
                            const std::string &action_name,
                            ActionData action_data) override {
    return contexts.at(cxt_id).mt_indirect_modify_member(
        table_name, mbr_hdl, action_name, std::move(action_data));
  }

  MatchErrorCode
  mt_indirect_add_entry(size_t cxt_id,
                        const std::string &table_name,
                        const std::vector<MatchKeyParam> &match_key,
                        mbr_hdl_t mbr,
                        entry_handle_t *handle,
                        int priority = 1) override {
    return contexts.at(cxt_id).mt_indirect_add_entry(
        table_name, match_key, mbr, handle, priority);
  }

  MatchErrorCode
  mt_indirect_modify_entry(size_t cxt_id,
                           const std::string &table_name,
                           entry_handle_t handle,
                           mbr_hdl_t mbr) override {
    return contexts.at(cxt_id).mt_indirect_modify_entry(
        table_name, handle, mbr);
  }

  MatchErrorCode
  mt_indirect_delete_entry(size_t cxt_id,
                           const std::string &table_name,
                           entry_handle_t handle) override {
    return contexts.at(cxt_id).mt_indirect_delete_entry(table_name, handle);
  }

  MatchErrorCode
  mt_indirect_set_entry_ttl(size_t cxt_id,
                            const std::string &table_name,
                            entry_handle_t handle,
                            unsigned int ttl_ms) override {
    return contexts.at(cxt_id).mt_indirect_set_entry_ttl(
        table_name, handle, ttl_ms);
  }

  MatchErrorCode
  mt_indirect_set_default_member(size_t cxt_id,
                                 const std::string &table_name,
                                 mbr_hdl_t mbr) override {
    return contexts.at(cxt_id).mt_indirect_set_default_member(table_name, mbr);
  }

  MatchErrorCode
  mt_indirect_ws_create_group(size_t cxt_id,
                              const std::string &table_name,
                              grp_hdl_t *grp) override {
    return contexts.at(cxt_id).mt_indirect_ws_create_group(table_name, grp);
  }

  MatchErrorCode
  mt_indirect_ws_delete_group(size_t cxt_id,
                              const std::string &table_name,
                              grp_hdl_t grp) override {
    return contexts.at(cxt_id).mt_indirect_ws_delete_group(table_name, grp);
  }

  MatchErrorCode
  mt_indirect_ws_add_member_to_group(size_t cxt_id,
                                     const std::string &table_name,
                                     mbr_hdl_t mbr, grp_hdl_t grp) override {
    return contexts.at(cxt_id).mt_indirect_ws_add_member_to_group(
        table_name, mbr, grp);
  }

  MatchErrorCode
  mt_indirect_ws_remove_member_from_group(size_t cxt_id,
                                          const std::string &table_name,
                                          mbr_hdl_t mbr,
                                          grp_hdl_t grp) override {
    return contexts.at(cxt_id).mt_indirect_ws_remove_member_from_group(
        table_name, mbr, grp);
  }

  MatchErrorCode
  mt_indirect_ws_add_entry(size_t cxt_id,
                           const std::string &table_name,
                           const std::vector<MatchKeyParam> &match_key,
                           grp_hdl_t grp,
                           entry_handle_t *handle,
                           int priority = 1) override {
    return contexts.at(cxt_id).mt_indirect_ws_add_entry(
        table_name, match_key, grp, handle, priority);
  }

  MatchErrorCode
  mt_indirect_ws_modify_entry(size_t cxt_id,
                              const std::string &table_name,
                              entry_handle_t handle,
                              grp_hdl_t grp) override {
    return contexts.at(cxt_id).mt_indirect_ws_modify_entry(
        table_name, handle, grp);
  }

  MatchErrorCode
  mt_indirect_ws_set_default_group(size_t cxt_id,
                                   const std::string &table_name,
                                   grp_hdl_t grp) override {
    return contexts.at(cxt_id).mt_indirect_ws_set_default_group(
        table_name, grp);
  }

  MatchErrorCode
  mt_read_counters(size_t cxt_id,
                   const std::string &table_name,
                   entry_handle_t handle,
                   MatchTableAbstract::counter_value_t *bytes,
                   MatchTableAbstract::counter_value_t *packets) override {
    return contexts.at(cxt_id).mt_read_counters(
        table_name, handle, bytes, packets);
  }

  MatchErrorCode
  mt_reset_counters(size_t cxt_id,
                    const std::string &table_name) override {
    return contexts.at(cxt_id).mt_reset_counters(table_name);
  }

  MatchErrorCode
  mt_write_counters(size_t cxt_id,
                    const std::string &table_name,
                    entry_handle_t handle,
                    MatchTableAbstract::counter_value_t bytes,
                    MatchTableAbstract::counter_value_t packets) override {
    return contexts.at(cxt_id).mt_write_counters(
        table_name, handle, bytes, packets);
  }

  MatchErrorCode
  mt_set_meter_rates(
      size_t cxt_id, const std::string &table_name, entry_handle_t handle,
      const std::vector<Meter::rate_config_t> &configs) override {
    return contexts.at(cxt_id).mt_set_meter_rates(table_name, handle, configs);
  }

  Counter::CounterErrorCode
  read_counters(size_t cxt_id,
                const std::string &counter_name,
                size_t index,
                MatchTableAbstract::counter_value_t *bytes,
                MatchTableAbstract::counter_value_t *packets) override {
    return contexts.at(cxt_id).read_counters(
        counter_name, index, bytes, packets);
  }

  Counter::CounterErrorCode
  reset_counters(size_t cxt_id,
                 const std::string &counter_name) override {
    return contexts.at(cxt_id).reset_counters(counter_name);
  }

  Counter::CounterErrorCode
  write_counters(size_t cxt_id,
                 const std::string &counter_name,
                 size_t index,
                 MatchTableAbstract::counter_value_t bytes,
                 MatchTableAbstract::counter_value_t packets) override {
    return contexts.at(cxt_id).write_counters(
        counter_name, index, bytes, packets);
  }

  MeterErrorCode
  meter_array_set_rates(
      size_t cxt_id, const std::string &meter_name,
      const std::vector<Meter::rate_config_t> &configs) override {
    return contexts.at(cxt_id).meter_array_set_rates(meter_name, configs);
  }

  MeterErrorCode
  meter_set_rates(size_t cxt_id,
                  const std::string &meter_name, size_t idx,
                  const std::vector<Meter::rate_config_t> &configs) override {
    return contexts.at(cxt_id).meter_set_rates(meter_name, idx, configs);
  }

  RegisterErrorCode
  register_read(size_t cxt_id,
                const std::string &register_name,
                const size_t idx, Data *value) override {
    return contexts.at(cxt_id).register_read(register_name, idx, value);
  }

  RegisterErrorCode
  register_write(size_t cxt_id,
                 const std::string &register_name,
                 const size_t idx, Data value) override {
    return contexts.at(cxt_id).register_write(
        register_name, idx, std::move(value));
  }

  RegisterErrorCode
  register_write_range(size_t cxt_id,
                       const std::string &register_name,
                       const size_t start, const size_t end,
                       Data value) override {
    return contexts.at(cxt_id).register_write_range(
        register_name, start, end, std::move(value));
  }

  RegisterErrorCode
  register_reset(size_t cxt_id, const std::string &register_name) override {
    return contexts.at(cxt_id).register_reset(register_name);
  }

  RuntimeInterface::ErrorCode
  reset_state() override;

  MatchErrorCode
  dump_table(size_t cxt_id,
             const std::string& table_name,
             std::ostream *stream) const override {
    return contexts.at(cxt_id).dump_table(table_name, stream);
  }

  RuntimeInterface::ErrorCode
  load_new_config(const std::string &new_config) override;

  RuntimeInterface::ErrorCode
  swap_configs() override;

  std::string get_config() override;
  std::string get_config_md5() override;

  // ---------- End RuntimeInterface ----------

 protected:
  typedef Context::header_field_pair header_field_pair;

  const std::set<header_field_pair> &get_required_fields() const {
    return required_fields;
  }

  const std::set<header_field_pair> &get_arith_fields() const {
    return arith_fields;
  }

  //! Add a component to this switch. Each switch maintains a map `T` ->
  //! `shared_ptr<T>`, which maps a type (using `typeid`) to a shared pointer to
  //! an object of the same type. The pointer can be retrieved at a later time
  //! by using get_component(). This method should be used for components which
  //! are global to the switch and not specific to a Context of the switch,
  //! otherwise you can use add_cxt_component(). The pointer can be retrieved at
  //! a later time by using get_component().
  template<typename T>
  bool add_component(std::shared_ptr<T> ptr) {
    std::shared_ptr<void> ptr_ = std::static_pointer_cast<void>(ptr);
    const auto &r = components.insert({std::type_index(typeid(T)), ptr_});
    return r.second;
  }

  //! Add a component to a context of the switch. Essentially calls
  //! Context::add_component() for the correct context. This method should be
  //! used for components which are specific to a Context (e.g. you can have one
  //! packet replication engine instance per context) and not global to the
  //! switch, otherwise you can use add_component(). The pointer can be
  //! retrieved at a later time by using get_cxt_component().
  template<typename T>
  bool add_cxt_component(size_t cxt_id, std::shared_ptr<T> ptr) {
    return contexts.at(cxt_id).add_component<T>(ptr);
  }

<<<<<<< HEAD
  void set_lookup_factory(LookupStructureFactory * new_factory) {
=======
  void
  set_lookup_factory(
      const std::shared_ptr<LookupStructureFactory> &new_factory) {
>>>>>>> 9ef58473
    lookup_factory = new_factory;
  }

 private:
  size_t nb_cxts{};
  // TODO(antonin)
  // Context is not-movable, but is default-constructible, so I can put it in a
  // std::vector
  std::vector<Context> contexts{};

<<<<<<< HEAD
=======
  LookupStructureFactory *get_lookup_factory() const {
    return lookup_factory ? lookup_factory.get() : &default_lookup_factory;
  }

>>>>>>> 9ef58473
  // Create an instance of the default lookup factory
  static LookupStructureFactory default_lookup_factory;
  // All Switches will refer to that instance unless explicitly
  // given a factory
<<<<<<< HEAD
  LookupStructureFactory * lookup_factory = &default_lookup_factory;
=======
  std::shared_ptr<LookupStructureFactory> lookup_factory{nullptr};
>>>>>>> 9ef58473

  bool enable_swap{false};

  std::unique_ptr<PHVSourceIface> phv_source{nullptr};

  std::unordered_map<std::type_index, std::shared_ptr<void> > components{};

  std::set<header_field_pair> required_fields{};
  std::set<header_field_pair> arith_fields{};

  int thrift_port{};

  int device_id{};

  // same transport used for all notifications, irrespective of the thread, made
  // possible by multi-threading support in nanomsg
  std::string notifications_addr{};
  std::shared_ptr<TransportIface> notifications_transport{nullptr};

  mutable boost::shared_mutex ongoing_swap_mutex{};

  std::string current_config{};
  mutable std::mutex config_mutex{};
};


//! Convenience subclass of SwitchWContexts for targets with a single
//! Context. This is the base class for the standard simple switch target
//! implementation.
class Switch : public SwitchWContexts {
 public:
  //! See SwitchWContexts::SwitchWContexts()
  explicit Switch(bool enable_swap = false);

  // to avoid C++ name hiding
  using SwitchWContexts::field_exists;
  //! Checks that the given field was defined in the input JSON used to
  //! configure the switch
  bool field_exists(const std::string &header_name,
                    const std::string &field_name) const {
    return field_exists(0, header_name, field_name);
  }

  // to avoid C++ name hiding
  using SwitchWContexts::new_packet_ptr;
  //! Convenience wrapper around SwitchWContexts::new_packet_ptr() for a single
  //! context switch.
  std::unique_ptr<Packet> new_packet_ptr(int ingress_port,
                                         packet_id_t id, int ingress_length,
                                         // cpplint false positive
                                         // NOLINTNEXTLINE(whitespace/operators)
                                         PacketBuffer &&buffer) {
    return new_packet_ptr(0u, ingress_port, id, ingress_length,
                          std::move(buffer));
  }

  // to avoid C++ name hiding
  using SwitchWContexts::new_packet;
  //! Convenience wrapper around SwitchWContexts::new_packet() for a single
  //! context switch.
  Packet new_packet(int ingress_port, packet_id_t id, int ingress_length,
                    // cpplint false positive
                    // NOLINTNEXTLINE(whitespace/operators)
                    PacketBuffer &&buffer) {
    return new_packet(0u, ingress_port, id, ingress_length, std::move(buffer));
  }

  //! Return a raw, non-owning pointer to Pipeline \p name. This pointer will be
  //! invalidated if a configuration swap is performed by the target. See
  //! switch.h documentation for details.
  Pipeline *get_pipeline(const std::string &name) {
    return get_context(0)->get_pipeline(name);
  }

  //! Return a raw, non-owning pointer to Parser \p name. This pointer will be
  //! invalidated if a configuration swap is performed by the target. See
  //! switch.h documentation for details.
  Parser *get_parser(const std::string &name) {
    return get_context(0)->get_parser(name);
  }

  //! Return a raw, non-owning pointer to Deparser \p name. This pointer will be
  //! invalidated if a configuration swap is performed by the target. See
  //! switch.h documentation for details.
  Deparser *get_deparser(const std::string &name) {
    return get_context(0)->get_deparser(name);
  }

  //! Return a raw, non-owning pointer to the FieldList with id \p
  //! field_list_id. This pointer will be invalidated if a configuration swap is
  //! performed by the target. See switch.h documentation for details.
  FieldList *get_field_list(const p4object_id_t field_list_id) {
    return get_context(0)->get_field_list(field_list_id);
  }

  // Added for testing, other "object types" can be added if needed
  p4object_id_t get_table_id(const std::string &name) {
    return get_context(0)->get_table_id(name);
  }

  p4object_id_t get_action_id(const std::string &table_name,
                              const std::string &action_name) {
    return get_context(0)->get_action_id(table_name, action_name);
  }

  // to avoid C++ name hiding
  using SwitchWContexts::get_learn_engine;
  //! Obtain a pointer to the LearnEngine for this Switch instance
  LearnEngine *get_learn_engine() {
    return get_learn_engine(0);
  }

  // to avoid C++ name hiding
  using SwitchWContexts::get_ageing_monitor;
  AgeingMonitor *get_ageing_monitor() {
    return get_ageing_monitor(0);
  }

  //! Add a component to this Switch. Each Switch maintains a map `T` ->
  //! `shared_ptr<T>`, which maps a type (using `typeid`) to a shared pointer to
  //! an object of the same type. The pointer can be retrieved at a later time
  //! by using get_component().
  template<typename T>
  bool add_component(std::shared_ptr<T> ptr) {
    return add_cxt_component<T>(0, std::move(ptr));
  }

  //! Retrieve the shared pointer to an object of type `T` previously added to
  //! the Switch using add_component().
  template<typename T>
  std::shared_ptr<T> get_component() {
    return get_cxt_component<T>(0);
  }
};

}  // namespace bm

#endif  // BM_SIM_INCLUDE_BM_SIM_SWITCH_H_<|MERGE_RESOLUTION|>--- conflicted
+++ resolved
@@ -588,13 +588,9 @@
     return contexts.at(cxt_id).add_component<T>(ptr);
   }
 
-<<<<<<< HEAD
-  void set_lookup_factory(LookupStructureFactory * new_factory) {
-=======
   void
   set_lookup_factory(
       const std::shared_ptr<LookupStructureFactory> &new_factory) {
->>>>>>> 9ef58473
     lookup_factory = new_factory;
   }
 
@@ -605,22 +601,15 @@
   // std::vector
   std::vector<Context> contexts{};
 
-<<<<<<< HEAD
-=======
   LookupStructureFactory *get_lookup_factory() const {
     return lookup_factory ? lookup_factory.get() : &default_lookup_factory;
   }
 
->>>>>>> 9ef58473
   // Create an instance of the default lookup factory
   static LookupStructureFactory default_lookup_factory;
   // All Switches will refer to that instance unless explicitly
   // given a factory
-<<<<<<< HEAD
-  LookupStructureFactory * lookup_factory = &default_lookup_factory;
-=======
   std::shared_ptr<LookupStructureFactory> lookup_factory{nullptr};
->>>>>>> 9ef58473
 
   bool enable_swap{false};
 
