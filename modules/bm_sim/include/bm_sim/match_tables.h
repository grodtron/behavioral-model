/* Copyright 2013-present Barefoot Networks, Inc.
 *
 * Licensed under the Apache License, Version 2.0 (the "License");
 * you may not use this file except in compliance with the License.
 * You may obtain a copy of the License at
 *
 *   http://www.apache.org/licenses/LICENSE-2.0
 *
 * Unless required by applicable law or agreed to in writing, software
 * distributed under the License is distributed on an "AS IS" BASIS,
 * WITHOUT WARRANTIES OR CONDITIONS OF ANY KIND, either express or implied.
 * See the License for the specific language governing permissions and
 * limitations under the License.
 */

/*
 * Antonin Bas (antonin@barefootnetworks.com)
 *
 */

#ifndef BM_SIM_INCLUDE_BM_SIM_MATCH_TABLES_H_
#define BM_SIM_INCLUDE_BM_SIM_MATCH_TABLES_H_

#include <vector>
#include <type_traits>
#include <iostream>
#include <string>

#include "match_units.h"
#include "actions.h"
#include "ras.h"
#include "calculations.h"
#include "control_flow.h"
#include "lookup_structures.h"

namespace bm {

class MatchTableAbstract : public NamedP4Object {
 public:
  typedef Counter::counter_value_t counter_value_t;

  struct ActionEntry {
    ActionEntry() { }

    ActionEntry(ActionFnEntry action_fn, const ControlFlowNode *next_node)
      : action_fn(std::move(action_fn)), next_node(next_node) { }

    void dump(std::ostream *stream) const {
      action_fn.dump(stream);
    }

    friend std::ostream& operator<<(std::ostream &out, const ActionEntry &e) {
      e.dump(&out);
      return out;
    }

    ActionEntry(const ActionEntry &other) = delete;
    ActionEntry &operator=(const ActionEntry &other) = delete;

    ActionEntry(ActionEntry &&other) /*noexcept*/ = default;
    ActionEntry &operator=(ActionEntry &&other) /*noexcept*/ = default;

    ActionFnEntry action_fn{};
    const ControlFlowNode *next_node{nullptr};
  };

 public:
  MatchTableAbstract(const std::string &name, p4object_id_t id,
                     size_t size, bool with_counters, bool with_ageing,
                     MatchUnitAbstract_ *mu);

  virtual ~MatchTableAbstract() { }

  const ControlFlowNode *apply_action(Packet *pkt);

  virtual const ActionEntry &lookup(const Packet &pkt, bool *hit,
                                    entry_handle_t *handle) = 0;

  virtual size_t get_num_entries() const = 0;

  virtual bool is_valid_handle(entry_handle_t handle) const = 0;

  virtual void dump(std::ostream *stream) const = 0;

  std::string dump_entry_string(entry_handle_t handle) const;

  void reset_state();

  void set_next_node(p4object_id_t action_id, const ControlFlowNode *next_node);
  void set_next_node_hit(const ControlFlowNode *next_node);
  // one of set_next_node_miss / set_next_node_miss_default has to be called
  // set_next_node_miss: if the P4 program has a table-action switch statement
  // with a 'miss' case
  // set_next_node_miss_default: in the general case
  // it is ok to call both, in which case set_next_node_miss will take priority
  void set_next_node_miss(const ControlFlowNode *next_node);
  void set_next_node_miss_default(const ControlFlowNode *next_node);

  void set_direct_meters(MeterArray *meter_array,
                         header_id_t target_header,
                         int target_offset);

  MatchErrorCode query_counters(entry_handle_t handle,
                                counter_value_t *bytes,
                                counter_value_t *packets) const;
  MatchErrorCode reset_counters();
  MatchErrorCode write_counters(entry_handle_t handle,
                                counter_value_t bytes,
                                counter_value_t packets);

  MatchErrorCode set_meter_rates(
      entry_handle_t handle,
      const std::vector<Meter::rate_config_t> &configs) const;

  MatchErrorCode set_entry_ttl(entry_handle_t handle, unsigned int ttl_ms);

  void sweep_entries(std::vector<entry_handle_t> *entries) const;

  MatchTableAbstract(const MatchTableAbstract &other) = delete;
  MatchTableAbstract &operator=(const MatchTableAbstract &other) = delete;

  MatchTableAbstract(MatchTableAbstract &&other) = delete;
  MatchTableAbstract &operator=(MatchTableAbstract &&other) = delete;

 protected:
  typedef boost::shared_lock<boost::shared_mutex> ReadLock;
  typedef boost::unique_lock<boost::shared_mutex> WriteLock;

 protected:
  const ControlFlowNode *get_next_node(p4object_id_t action_id) const;
  const ControlFlowNode *get_next_node_default(p4object_id_t action_id) const;

  ReadLock lock_read() const { return ReadLock(t_mutex); }
  WriteLock lock_write() const { return WriteLock(t_mutex); }
  void unlock(ReadLock &lock) const { lock.unlock(); }  //NOLINT
  void unlock(WriteLock &lock) const { lock.unlock(); }  // NOLINT

 protected:
  size_t size{0};

  // Not sure these guys need to be atomic with the current code
  // TODO(antonin): check
  std::atomic_bool with_counters{false};
  std::atomic_bool with_meters{false};
  std::atomic_bool with_ageing{false};

  std::unordered_map<p4object_id_t, const ControlFlowNode *> next_nodes{};
  const ControlFlowNode *next_node_hit{nullptr};
  // next node if table is a miss
  const ControlFlowNode *next_node_miss{nullptr};
  // true if the P4 program explictly specified a table switch statement with a
  // "miss" case
  bool has_next_node_hit{false};
  bool has_next_node_miss{false};
  // stores default next node for miss case, used in case we want to reset a
  // table miss behavior
  const ControlFlowNode *next_node_miss_default{nullptr};

  header_id_t meter_target_header{};
  int meter_target_offset{};

 private:
  virtual void reset_state_() = 0;

  virtual MatchErrorCode dump_entry(std::ostream *out,
                                    entry_handle_t handle) const = 0;

  // the internal (_int) version does not acquire the lock
  std::string dump_entry_string_int(entry_handle_t handle) const;

 private:
  mutable boost::shared_mutex t_mutex{};
  MatchUnitAbstract_ *match_unit_{nullptr};
};

// MatchTable is exposed to the runtime for configuration

class MatchTable : public MatchTableAbstract {
 public:
  typedef MatchTableAbstract::ActionEntry ActionEntry;

 public:
  MatchTable(const std::string &name, p4object_id_t id,
             std::unique_ptr<MatchUnitAbstract<ActionEntry> > match_unit,
             bool with_counters = false, bool with_ageing = false);

  MatchErrorCode add_entry(const std::vector<MatchKeyParam> &match_key,
                           const ActionFn *action_fn,
                           ActionData action_data,  // move it
                           entry_handle_t *handle,
                           int priority = -1);

  MatchErrorCode delete_entry(entry_handle_t handle);

  MatchErrorCode modify_entry(entry_handle_t handle,
                              const ActionFn *action_fn,
                              ActionData action_data);

  MatchErrorCode set_default_action(const ActionFn *action_fn,
                                    ActionData action_data);

  MatchErrorCode get_entry(entry_handle_t handle,
                           std::vector<MatchKeyParam> *match_key,
                           const ActionFn **action_fn,
                           ActionData *action_data,
                           int *priority = nullptr) const;

  const ActionEntry &lookup(const Packet &pkt, bool *hit,
                            entry_handle_t *handle) override;

  size_t get_num_entries() const override {
    return match_unit->get_num_entries();
  }

  bool is_valid_handle(entry_handle_t handle) const override {
    return match_unit->valid_handle(handle);
  }

  void dump(std::ostream *stream) const override;

  MatchErrorCode dump_entry(std::ostream *out,
                            entry_handle_t handle) const override;

 public:
  static std::unique_ptr<MatchTable> create(
      const std::string &match_type,
      const std::string &name,
      p4object_id_t id,
      size_t size, const MatchKeyBuilder &match_key_builder,
<<<<<<< HEAD
      LookupStructureFactory & lookup_factory,
=======
      LookupStructureFactory * lookup_factory,
>>>>>>> f1cd3c41
      bool with_counters, bool with_ageing);

 private:
  void reset_state_() override;

 private:
  ActionEntry default_entry{};
  std::unique_ptr<MatchUnitAbstract<ActionEntry> > match_unit;
};

class MatchTableIndirect : public MatchTableAbstract {
 public:
  typedef MatchTableAbstract::ActionEntry ActionEntry;

  typedef uintptr_t mbr_hdl_t;

  class IndirectIndex {
   public:
    IndirectIndex() { }

    bool is_mbr() const { return ((index >> 24) == _mbr); }
    bool is_grp() const { return ((index >> 24) == _grp); }
    unsigned int get() const { return (index & _index_mask); }
    unsigned int get_mbr() const { assert(is_mbr()); return get(); }
    unsigned int get_grp() const { assert(is_grp()); return get(); }

    void dump(std::ostream *stream) const {
      if (is_grp())
        (*stream) << "group(" << get() << ")";
      else
        (*stream) << "member(" << get() << ")";
    }

    friend std::ostream& operator<<(std::ostream &out, const IndirectIndex &i) {
      i.dump(&out);
      return out;
    }

    static IndirectIndex make_mbr_index(unsigned int index) {
      assert(index <= _index_mask);
      return IndirectIndex((_mbr << 24) | index);
    }

    static IndirectIndex make_grp_index(unsigned int index) {
      assert(index <= _index_mask);
      return IndirectIndex((_grp << 24) | index);
    }

   private:
    explicit IndirectIndex(unsigned int index) : index(index) { }

    static const unsigned char _mbr = 0x00;
    static const unsigned char _grp = 0x01;
    static const unsigned int _index_mask = 0x00FFFFFF;

    unsigned int index{0};
  };

  class IndirectIndexRefCount {
   public:
    typedef unsigned int count_t;

   public:
    void set(const IndirectIndex &index, count_t value) {
      unsigned int i = index.get();
      auto &v = (index.is_mbr()) ? mbr_count : grp_count;
      assert(i <= v.size());
      if (i == v.size())
        v.push_back(value);
      else
        v[i] = value;
    }

    count_t get(const IndirectIndex &index) const {
      unsigned int i = index.get();
      return (index.is_mbr()) ? mbr_count[i] : grp_count[i];
    }

    void increase(const IndirectIndex &index) {
      unsigned int i = index.get();
      if (index.is_mbr())
        mbr_count[i]++;
      else
        grp_count[i]++;
    }

    void decrease(const IndirectIndex &index) {
      unsigned int i = index.get();
      if (index.is_mbr())
        mbr_count[i]--;
      else
        grp_count[i]--;
    }

   private:
    std::vector<count_t> mbr_count{};
    std::vector<count_t> grp_count{};
  };

 public:
  MatchTableIndirect(
      const std::string &name, p4object_id_t id,
      std::unique_ptr<MatchUnitAbstract<IndirectIndex> > match_unit,
      bool with_counters = false, bool with_ageing = false);

  MatchErrorCode add_member(const ActionFn *action_fn,
                            ActionData action_data,  // move it
                            mbr_hdl_t *mbr);

  MatchErrorCode delete_member(mbr_hdl_t mbr);

  MatchErrorCode modify_member(mbr_hdl_t mbr,
                               const ActionFn *action_fn,
                               ActionData action_data);

  MatchErrorCode add_entry(const std::vector<MatchKeyParam> &match_key,
                           mbr_hdl_t mbr,
                           entry_handle_t *handle,
                           int priority = -1);

  MatchErrorCode delete_entry(entry_handle_t handle);

  MatchErrorCode modify_entry(entry_handle_t handle, mbr_hdl_t mbr);

  MatchErrorCode set_default_member(mbr_hdl_t mbr);

  MatchErrorCode get_entry(entry_handle_t handle,
                           std::vector<MatchKeyParam> *match_key,
                           mbr_hdl_t *mbr,
                           int *priority = nullptr) const;

  MatchErrorCode get_member(mbr_hdl_t mbr, const ActionFn **action_fn,
                            ActionData *action_data) const;

  const ActionEntry &lookup(const Packet &pkt, bool *hit,
                            entry_handle_t *handle) override;

  size_t get_num_entries() const override {
    return match_unit->get_num_entries();
  }

  bool is_valid_handle(entry_handle_t handle) const override {
    return match_unit->valid_handle(handle);
  }

  void dump(std::ostream *stream) const override;

  MatchErrorCode dump_entry(std::ostream *out,
                            entry_handle_t handle) const override;

  size_t get_num_members() const {
    return num_members;
  }

 public:
  static std::unique_ptr<MatchTableIndirect> create(
    const std::string &match_type,
    const std::string &name, p4object_id_t id,
    size_t size, const MatchKeyBuilder &match_key_builder,
<<<<<<< HEAD
    LookupStructureFactory & lookup_factory,
=======
    LookupStructureFactory * lookup_factory,
>>>>>>> f1cd3c41
    bool with_counters, bool with_ageing);

 protected:
  bool is_valid_mbr(mbr_hdl_t mbr) const {
    return mbr_handles.valid_handle(mbr);
  }

  void reset_state_() override;

  void dump_(std::ostream *stream) const;

  MatchErrorCode dump_entry_(std::ostream *stream, entry_handle_t handle,
                             const IndirectIndex **index) const;

 protected:
  IndirectIndex default_index{};
  IndirectIndexRefCount index_ref_count{};
  HandleMgr mbr_handles{};
  std::unique_ptr<MatchUnitAbstract<IndirectIndex> > match_unit;
  std::vector<ActionEntry> action_entries{};
  bool default_set{false};
  ActionEntry empty_action{};

 private:
  void entries_insert(mbr_hdl_t mbr, ActionEntry &&entry);

 private:
  size_t num_members{0};
};

class MatchTableIndirectWS : public MatchTableIndirect {
 public:
  typedef uintptr_t grp_hdl_t;

  typedef unsigned int hash_t;

 public:
  MatchTableIndirectWS(
      const std::string &name, p4object_id_t id,
      std::unique_ptr<MatchUnitAbstract<IndirectIndex> > match_unit,
      bool with_counters = false, bool with_ageing = false);

  void set_hash(std::unique_ptr<Calculation> h) {
    hash = std::move(h);
  }

  MatchErrorCode create_group(grp_hdl_t *grp);

  MatchErrorCode delete_group(grp_hdl_t grp);

  MatchErrorCode add_member_to_group(mbr_hdl_t mbr, grp_hdl_t grp);

  MatchErrorCode remove_member_from_group(mbr_hdl_t mbr, grp_hdl_t grp);

  MatchErrorCode add_entry_ws(const std::vector<MatchKeyParam> &match_key,
                              grp_hdl_t grp,
                              entry_handle_t *handle,
                              int priority = -1);

  MatchErrorCode modify_entry_ws(entry_handle_t handle, grp_hdl_t grp);

  MatchErrorCode set_default_group(grp_hdl_t grp);

  // If the entry points to a member, grp will be set to its maximum possible
  // value, i.e. std::numeric_limits<grp_hdl_t>::max(). If the entry points to a
  // group, it will be mbr that will be set to its max possible value.
  MatchErrorCode get_entry(entry_handle_t handle,
                           std::vector<MatchKeyParam> *match_key,
                           mbr_hdl_t *mbr, grp_hdl_t *grp,
                           int *priority = nullptr) const;

  MatchErrorCode get_group(grp_hdl_t grp, std::vector<mbr_hdl_t> *mbrs) const;

  const ActionEntry &lookup(const Packet &pkt, bool *hit,
                            entry_handle_t *handle) override;

  size_t get_num_groups() const {
    return num_groups;
  }

  MatchErrorCode get_num_members_in_group(grp_hdl_t grp, size_t *nb) const;

  void dump(std::ostream *stream) const override;

  MatchErrorCode dump_entry(std::ostream *out,
                            entry_handle_t handle) const override;

 public:
  static std::unique_ptr<MatchTableIndirectWS> create(
    const std::string &match_type,
    const std::string &name, p4object_id_t id,
    size_t size, const MatchKeyBuilder &match_key_builder,
<<<<<<< HEAD
    LookupStructureFactory & lookup_factory,
=======
    LookupStructureFactory * lookup_factory,
>>>>>>> f1cd3c41
    bool with_counters, bool with_ageing);

 protected:
  bool is_valid_grp(grp_hdl_t grp) const {
    return grp_handles.valid_handle(grp);
  }

  size_t get_grp_size(grp_hdl_t grp) const {
    return group_entries[grp].size();
  }

 private:
  void groups_insert(grp_hdl_t grp);

  mbr_hdl_t choose_from_group(grp_hdl_t grp, const Packet &pkt) const;

  void reset_state_() override;

 private:
  class GroupInfo {
   public:
    typedef RandAccessUIntSet::iterator iterator;
    typedef RandAccessUIntSet::const_iterator const_iterator;

    MatchErrorCode add_member(mbr_hdl_t mbr);
    MatchErrorCode delete_member(mbr_hdl_t mbr);
    bool contains_member(mbr_hdl_t mbr) const;
    size_t size() const;
    mbr_hdl_t get_nth(size_t n) const;

    // iterators
    iterator begin() { return mbrs.begin(); }
    const_iterator begin() const { return mbrs.begin(); }
    iterator end() { return mbrs.end(); }
    const_iterator end() const { return mbrs.end(); }

    void dump(std::ostream *stream) const;

   private:
    RandAccessUIntSet mbrs{};
  };

 private:
  HandleMgr grp_handles{};
  size_t num_groups{0};
  std::vector<GroupInfo> group_entries{};
  std::unique_ptr<Calculation> hash{nullptr};
};

}  // namespace bm

#endif  // BM_SIM_INCLUDE_BM_SIM_MATCH_TABLES_H_<|MERGE_RESOLUTION|>--- conflicted
+++ resolved
@@ -227,11 +227,7 @@
       const std::string &name,
       p4object_id_t id,
       size_t size, const MatchKeyBuilder &match_key_builder,
-<<<<<<< HEAD
-      LookupStructureFactory & lookup_factory,
-=======
       LookupStructureFactory * lookup_factory,
->>>>>>> f1cd3c41
       bool with_counters, bool with_ageing);
 
  private:
@@ -391,11 +387,7 @@
     const std::string &match_type,
     const std::string &name, p4object_id_t id,
     size_t size, const MatchKeyBuilder &match_key_builder,
-<<<<<<< HEAD
-    LookupStructureFactory & lookup_factory,
-=======
     LookupStructureFactory * lookup_factory,
->>>>>>> f1cd3c41
     bool with_counters, bool with_ageing);
 
  protected:
@@ -488,11 +480,7 @@
     const std::string &match_type,
     const std::string &name, p4object_id_t id,
     size_t size, const MatchKeyBuilder &match_key_builder,
-<<<<<<< HEAD
-    LookupStructureFactory & lookup_factory,
-=======
     LookupStructureFactory * lookup_factory,
->>>>>>> f1cd3c41
     bool with_counters, bool with_ageing);
 
  protected:
