/* Copyright 2013-present Barefoot Networks, Inc.
 *
 * Licensed under the Apache License, Version 2.0 (the "License");
 * you may not use this file except in compliance with the License.
 * You may obtain a copy of the License at
 *
 *   http://www.apache.org/licenses/LICENSE-2.0
 *
 * Unless required by applicable law or agreed to in writing, software
 * distributed under the License is distributed on an "AS IS" BASIS,
 * WITHOUT WARRANTIES OR CONDITIONS OF ANY KIND, either express or implied.
 * See the License for the specific language governing permissions and
 * limitations under the License.
 */

/*
 * Antonin Bas (antonin@barefootnetworks.com)
 *
 */

#ifndef BM_SIM_INCLUDE_BM_SIM_MATCH_TABLES_H_
#define BM_SIM_INCLUDE_BM_SIM_MATCH_TABLES_H_

#include <vector>
#include <type_traits>
#include <iostream>
#include <string>

#include "match_units.h"
#include "actions.h"
#include "ras.h"
#include "calculations.h"
#include "control_flow.h"
#include "lookup_structures.h"

namespace bm {

class MatchTableAbstract : public NamedP4Object {
 public:
  typedef Counter::counter_value_t counter_value_t;

  struct ActionEntry {
    ActionEntry() { }

    ActionEntry(ActionFnEntry action_fn, const ControlFlowNode *next_node)
      : action_fn(std::move(action_fn)), next_node(next_node) { }

    void dump(std::ostream *stream) const {
      action_fn.dump(stream);
    }

    friend std::ostream& operator<<(std::ostream &out, const ActionEntry &e) {
      e.dump(&out);
      return out;
    }

    ActionEntry(const ActionEntry &other) = delete;
    ActionEntry &operator=(const ActionEntry &other) = delete;

    ActionEntry(ActionEntry &&other) /*noexcept*/ = default;
    ActionEntry &operator=(ActionEntry &&other) /*noexcept*/ = default;

    ActionFnEntry action_fn{};
    const ControlFlowNode *next_node{nullptr};
  };

 public:
  MatchTableAbstract(const std::string &name, p4object_id_t id,
                     size_t size, bool with_counters, bool with_ageing,
                     MatchUnitAbstract_ *mu);

  virtual ~MatchTableAbstract() { }

  const ControlFlowNode *apply_action(Packet *pkt);

  virtual const ActionEntry &lookup(const Packet &pkt, bool *hit,
                                    entry_handle_t *handle) = 0;

  virtual size_t get_num_entries() const = 0;

  virtual bool is_valid_handle(entry_handle_t handle) const = 0;

  virtual void dump(std::ostream *stream) const = 0;

  MatchErrorCode dump_entry(std::ostream *out,
                            entry_handle_t handle) const {
    ReadLock lock = lock_read();
    return dump_entry_(out, handle);
  }

  std::string dump_entry_string(entry_handle_t handle) const {
    ReadLock lock = lock_read();
    return dump_entry_string_(handle);
  }

  void reset_state();

  void set_next_node(p4object_id_t action_id, const ControlFlowNode *next_node);
  void set_next_node_hit(const ControlFlowNode *next_node);
  // one of set_next_node_miss / set_next_node_miss_default has to be called
  // set_next_node_miss: if the P4 program has a table-action switch statement
  // with a 'miss' case
  // set_next_node_miss_default: in the general case
  // it is ok to call both, in which case set_next_node_miss will take priority
  void set_next_node_miss(const ControlFlowNode *next_node);
  void set_next_node_miss_default(const ControlFlowNode *next_node);

  void set_direct_meters(MeterArray *meter_array,
                         header_id_t target_header,
                         int target_offset);

  MatchErrorCode query_counters(entry_handle_t handle,
                                counter_value_t *bytes,
                                counter_value_t *packets) const;
  MatchErrorCode reset_counters();
  MatchErrorCode write_counters(entry_handle_t handle,
                                counter_value_t bytes,
                                counter_value_t packets);

  MatchErrorCode set_meter_rates(
      entry_handle_t handle,
      const std::vector<Meter::rate_config_t> &configs) const;

  MatchErrorCode set_entry_ttl(entry_handle_t handle, unsigned int ttl_ms);

  void sweep_entries(std::vector<entry_handle_t> *entries) const;

  MatchTableAbstract(const MatchTableAbstract &other) = delete;
  MatchTableAbstract &operator=(const MatchTableAbstract &other) = delete;

  MatchTableAbstract(MatchTableAbstract &&other) = delete;
  MatchTableAbstract &operator=(MatchTableAbstract &&other) = delete;

 protected:
  typedef boost::shared_lock<boost::shared_mutex> ReadLock;
  typedef boost::unique_lock<boost::shared_mutex> WriteLock;

 protected:
  const ControlFlowNode *get_next_node(p4object_id_t action_id) const;
  const ControlFlowNode *get_next_node_default(p4object_id_t action_id) const;

  ReadLock lock_read() const { return ReadLock(t_mutex); }
  WriteLock lock_write() const { return WriteLock(t_mutex); }
  void unlock(ReadLock &lock) const { lock.unlock(); }  //NOLINT
  void unlock(WriteLock &lock) const { lock.unlock(); }  // NOLINT

 protected:
  size_t size{0};

  // Not sure these guys need to be atomic with the current code
  // TODO(antonin): check
  std::atomic_bool with_counters{false};
  std::atomic_bool with_meters{false};
  std::atomic_bool with_ageing{false};

  std::unordered_map<p4object_id_t, const ControlFlowNode *> next_nodes{};
  const ControlFlowNode *next_node_hit{nullptr};
  // next node if table is a miss
  const ControlFlowNode *next_node_miss{nullptr};
  // true if the P4 program explictly specified a table switch statement with a
  // "miss" case
  bool has_next_node_hit{false};
  bool has_next_node_miss{false};
  // stores default next node for miss case, used in case we want to reset a
  // table miss behavior
  const ControlFlowNode *next_node_miss_default{nullptr};

  header_id_t meter_target_header{};
  int meter_target_offset{};

 private:
  virtual void reset_state_() = 0;

  virtual MatchErrorCode dump_entry_(std::ostream *out,
                                     entry_handle_t handle) const = 0;

  // the internal version does not acquire the lock
  std::string dump_entry_string_(entry_handle_t handle) const;

 private:
  mutable boost::shared_mutex t_mutex{};
  MatchUnitAbstract_ *match_unit_{nullptr};
};

// MatchTable is exposed to the runtime for configuration

class MatchTable : public MatchTableAbstract {
 public:
  typedef MatchTableAbstract::ActionEntry ActionEntry;

 public:
  MatchTable(const std::string &name, p4object_id_t id,
             std::unique_ptr<MatchUnitAbstract<ActionEntry> > match_unit,
             bool with_counters = false, bool with_ageing = false);

  MatchErrorCode add_entry(const std::vector<MatchKeyParam> &match_key,
                           const ActionFn *action_fn,
                           ActionData action_data,  // move it
                           entry_handle_t *handle,
                           int priority = -1);

  MatchErrorCode delete_entry(entry_handle_t handle);

  MatchErrorCode modify_entry(entry_handle_t handle,
                              const ActionFn *action_fn,
                              ActionData action_data);

  MatchErrorCode set_default_action(const ActionFn *action_fn,
                                    ActionData action_data);

  MatchErrorCode get_entry(entry_handle_t handle,
                           std::vector<MatchKeyParam> *match_key,
                           const ActionFn **action_fn,
                           ActionData *action_data,
                           int *priority = nullptr) const;

  const ActionEntry &lookup(const Packet &pkt, bool *hit,
                            entry_handle_t *handle) override;

  size_t get_num_entries() const override {
    return match_unit->get_num_entries();
  }

  bool is_valid_handle(entry_handle_t handle) const override {
    return match_unit->valid_handle(handle);
  }

  void dump(std::ostream *stream) const override;

 public:
  static std::unique_ptr<MatchTable> create(
      const std::string &match_type,
      const std::string &name,
      p4object_id_t id,
      size_t size, const MatchKeyBuilder &match_key_builder,
<<<<<<< HEAD
      LookupStructureFactory * lookup_factory,
=======
      LookupStructureFactory *lookup_factory,
>>>>>>> 9ef58473
      bool with_counters, bool with_ageing);

 private:
  void reset_state_() override;

  MatchErrorCode dump_entry_(std::ostream *out,
                             entry_handle_t handle) const override;

 private:
  ActionEntry default_entry{};
  std::unique_ptr<MatchUnitAbstract<ActionEntry> > match_unit;
};

class MatchTableIndirect : public MatchTableAbstract {
 public:
  typedef MatchTableAbstract::ActionEntry ActionEntry;

  typedef uintptr_t mbr_hdl_t;

  class IndirectIndex {
   public:
    IndirectIndex() { }

    bool is_mbr() const { return ((index >> 24) == _mbr); }
    bool is_grp() const { return ((index >> 24) == _grp); }
    unsigned int get() const { return (index & _index_mask); }
    unsigned int get_mbr() const { assert(is_mbr()); return get(); }
    unsigned int get_grp() const { assert(is_grp()); return get(); }

    void dump(std::ostream *stream) const {
      if (is_grp())
        (*stream) << "group(" << get() << ")";
      else
        (*stream) << "member(" << get() << ")";
    }

    friend std::ostream& operator<<(std::ostream &out, const IndirectIndex &i) {
      i.dump(&out);
      return out;
    }

    static IndirectIndex make_mbr_index(unsigned int index) {
      assert(index <= _index_mask);
      return IndirectIndex((_mbr << 24) | index);
    }

    static IndirectIndex make_grp_index(unsigned int index) {
      assert(index <= _index_mask);
      return IndirectIndex((_grp << 24) | index);
    }

   private:
    explicit IndirectIndex(unsigned int index) : index(index) { }

    static const unsigned char _mbr = 0x00;
    static const unsigned char _grp = 0x01;
    static const unsigned int _index_mask = 0x00FFFFFF;

    unsigned int index{0};
  };

  class IndirectIndexRefCount {
   public:
    typedef unsigned int count_t;

   public:
    void set(const IndirectIndex &index, count_t value) {
      unsigned int i = index.get();
      auto &v = (index.is_mbr()) ? mbr_count : grp_count;
      assert(i <= v.size());
      if (i == v.size())
        v.push_back(value);
      else
        v[i] = value;
    }

    count_t get(const IndirectIndex &index) const {
      unsigned int i = index.get();
      return (index.is_mbr()) ? mbr_count[i] : grp_count[i];
    }

    void increase(const IndirectIndex &index) {
      unsigned int i = index.get();
      if (index.is_mbr())
        mbr_count[i]++;
      else
        grp_count[i]++;
    }

    void decrease(const IndirectIndex &index) {
      unsigned int i = index.get();
      if (index.is_mbr())
        mbr_count[i]--;
      else
        grp_count[i]--;
    }

   private:
    std::vector<count_t> mbr_count{};
    std::vector<count_t> grp_count{};
  };

 public:
  MatchTableIndirect(
      const std::string &name, p4object_id_t id,
      std::unique_ptr<MatchUnitAbstract<IndirectIndex> > match_unit,
      bool with_counters = false, bool with_ageing = false);

  MatchErrorCode add_member(const ActionFn *action_fn,
                            ActionData action_data,  // move it
                            mbr_hdl_t *mbr);

  MatchErrorCode delete_member(mbr_hdl_t mbr);

  MatchErrorCode modify_member(mbr_hdl_t mbr,
                               const ActionFn *action_fn,
                               ActionData action_data);

  MatchErrorCode add_entry(const std::vector<MatchKeyParam> &match_key,
                           mbr_hdl_t mbr,
                           entry_handle_t *handle,
                           int priority = -1);

  MatchErrorCode delete_entry(entry_handle_t handle);

  MatchErrorCode modify_entry(entry_handle_t handle, mbr_hdl_t mbr);

  MatchErrorCode set_default_member(mbr_hdl_t mbr);

  MatchErrorCode get_entry(entry_handle_t handle,
                           std::vector<MatchKeyParam> *match_key,
                           mbr_hdl_t *mbr,
                           int *priority = nullptr) const;

  MatchErrorCode get_member(mbr_hdl_t mbr, const ActionFn **action_fn,
                            ActionData *action_data) const;

  const ActionEntry &lookup(const Packet &pkt, bool *hit,
                            entry_handle_t *handle) override;

  size_t get_num_entries() const override {
    return match_unit->get_num_entries();
  }

  bool is_valid_handle(entry_handle_t handle) const override {
    return match_unit->valid_handle(handle);
  }

  void dump(std::ostream *stream) const override;

  size_t get_num_members() const {
    return num_members;
  }

 public:
  static std::unique_ptr<MatchTableIndirect> create(
    const std::string &match_type,
    const std::string &name, p4object_id_t id,
    size_t size, const MatchKeyBuilder &match_key_builder,
<<<<<<< HEAD
    LookupStructureFactory * lookup_factory,
=======
    LookupStructureFactory *lookup_factory,
>>>>>>> 9ef58473
    bool with_counters, bool with_ageing);

 protected:
  bool is_valid_mbr(mbr_hdl_t mbr) const {
    return mbr_handles.valid_handle(mbr);
  }

  void reset_state_() override;

  void dump_(std::ostream *stream) const;

  MatchErrorCode dump_entry_common(std::ostream *stream, entry_handle_t handle,
                                   const IndirectIndex **index) const;

 protected:
  IndirectIndex default_index{};
  IndirectIndexRefCount index_ref_count{};
  HandleMgr mbr_handles{};
  std::unique_ptr<MatchUnitAbstract<IndirectIndex> > match_unit;
  std::vector<ActionEntry> action_entries{};
  bool default_set{false};
  ActionEntry empty_action{};

 private:
  void entries_insert(mbr_hdl_t mbr, ActionEntry &&entry);

  MatchErrorCode dump_entry_(std::ostream *out,
                             entry_handle_t handle) const override;

 private:
  size_t num_members{0};
};

class MatchTableIndirectWS : public MatchTableIndirect {
 public:
  typedef uintptr_t grp_hdl_t;

  typedef unsigned int hash_t;

 public:
  MatchTableIndirectWS(
      const std::string &name, p4object_id_t id,
      std::unique_ptr<MatchUnitAbstract<IndirectIndex> > match_unit,
      bool with_counters = false, bool with_ageing = false);

  void set_hash(std::unique_ptr<Calculation> h) {
    hash = std::move(h);
  }

  MatchErrorCode create_group(grp_hdl_t *grp);

  MatchErrorCode delete_group(grp_hdl_t grp);

  MatchErrorCode add_member_to_group(mbr_hdl_t mbr, grp_hdl_t grp);

  MatchErrorCode remove_member_from_group(mbr_hdl_t mbr, grp_hdl_t grp);

  MatchErrorCode add_entry_ws(const std::vector<MatchKeyParam> &match_key,
                              grp_hdl_t grp,
                              entry_handle_t *handle,
                              int priority = -1);

  MatchErrorCode modify_entry_ws(entry_handle_t handle, grp_hdl_t grp);

  MatchErrorCode set_default_group(grp_hdl_t grp);

  // If the entry points to a member, grp will be set to its maximum possible
  // value, i.e. std::numeric_limits<grp_hdl_t>::max(). If the entry points to a
  // group, it will be mbr that will be set to its max possible value.
  MatchErrorCode get_entry(entry_handle_t handle,
                           std::vector<MatchKeyParam> *match_key,
                           mbr_hdl_t *mbr, grp_hdl_t *grp,
                           int *priority = nullptr) const;

  MatchErrorCode get_group(grp_hdl_t grp, std::vector<mbr_hdl_t> *mbrs) const;

  const ActionEntry &lookup(const Packet &pkt, bool *hit,
                            entry_handle_t *handle) override;

  size_t get_num_groups() const {
    return num_groups;
  }

  MatchErrorCode get_num_members_in_group(grp_hdl_t grp, size_t *nb) const;

  void dump(std::ostream *stream) const override;

 public:
  static std::unique_ptr<MatchTableIndirectWS> create(
    const std::string &match_type,
    const std::string &name, p4object_id_t id,
    size_t size, const MatchKeyBuilder &match_key_builder,
<<<<<<< HEAD
    LookupStructureFactory * lookup_factory,
=======
    LookupStructureFactory *lookup_factory,
>>>>>>> 9ef58473
    bool with_counters, bool with_ageing);

 protected:
  bool is_valid_grp(grp_hdl_t grp) const {
    return grp_handles.valid_handle(grp);
  }

  size_t get_grp_size(grp_hdl_t grp) const {
    return group_entries[grp].size();
  }

 private:
  void groups_insert(grp_hdl_t grp);

  mbr_hdl_t choose_from_group(grp_hdl_t grp, const Packet &pkt) const;

  void reset_state_() override;

  MatchErrorCode dump_entry_(std::ostream *out,
                            entry_handle_t handle) const override;

 private:
  class GroupInfo {
   public:
    typedef RandAccessUIntSet::iterator iterator;
    typedef RandAccessUIntSet::const_iterator const_iterator;

    MatchErrorCode add_member(mbr_hdl_t mbr);
    MatchErrorCode delete_member(mbr_hdl_t mbr);
    bool contains_member(mbr_hdl_t mbr) const;
    size_t size() const;
    mbr_hdl_t get_nth(size_t n) const;

    // iterators
    iterator begin() { return mbrs.begin(); }
    const_iterator begin() const { return mbrs.begin(); }
    iterator end() { return mbrs.end(); }
    const_iterator end() const { return mbrs.end(); }

    void dump(std::ostream *stream) const;

   private:
    RandAccessUIntSet mbrs{};
  };

 private:
  HandleMgr grp_handles{};
  size_t num_groups{0};
  std::vector<GroupInfo> group_entries{};
  std::unique_ptr<Calculation> hash{nullptr};
};

}  // namespace bm

#endif  // BM_SIM_INCLUDE_BM_SIM_MATCH_TABLES_H_<|MERGE_RESOLUTION|>--- conflicted
+++ resolved
@@ -233,11 +233,7 @@
       const std::string &name,
       p4object_id_t id,
       size_t size, const MatchKeyBuilder &match_key_builder,
-<<<<<<< HEAD
-      LookupStructureFactory * lookup_factory,
-=======
       LookupStructureFactory *lookup_factory,
->>>>>>> 9ef58473
       bool with_counters, bool with_ageing);
 
  private:
@@ -397,11 +393,7 @@
     const std::string &match_type,
     const std::string &name, p4object_id_t id,
     size_t size, const MatchKeyBuilder &match_key_builder,
-<<<<<<< HEAD
-    LookupStructureFactory * lookup_factory,
-=======
     LookupStructureFactory *lookup_factory,
->>>>>>> 9ef58473
     bool with_counters, bool with_ageing);
 
  protected:
@@ -494,11 +486,7 @@
     const std::string &match_type,
     const std::string &name, p4object_id_t id,
     size_t size, const MatchKeyBuilder &match_key_builder,
-<<<<<<< HEAD
-    LookupStructureFactory * lookup_factory,
-=======
     LookupStructureFactory *lookup_factory,
->>>>>>> 9ef58473
     bool with_counters, bool with_ageing);
 
  protected:
