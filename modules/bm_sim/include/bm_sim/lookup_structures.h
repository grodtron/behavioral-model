#ifndef BM_SIM_INCLUDE_BM_SIM_LOOKUP_STRUCTURES_H_
#define BM_SIM_INCLUDE_BM_SIM_LOOKUP_STRUCTURES_H_

#include "match_unit_types.h"
#include "bytecontainer.h"
#include "lookup_structures_interfaces.h"
#include "match_tables.h"

namespace bm {

<<<<<<< HEAD
class LookupStructureFactory
  // Inherits the virtual method to create each type of lookup structure
  // from each of these base classes
  : public LookupStructureFactoryPart
              <MatchTableAbstract::ActionEntry,   ExactEntry>
  , public LookupStructureFactoryPart
              <MatchTableIndirect::IndirectIndex, ExactEntry>
  , public LookupStructureFactoryPart
              <MatchTableAbstract::ActionEntry,   LPMEntry>
  , public LookupStructureFactoryPart
              <MatchTableIndirect::IndirectIndex, LPMEntry>
  , public LookupStructureFactoryPart
              <MatchTableAbstract::ActionEntry,   TernaryEntry>
  , public LookupStructureFactoryPart
              <MatchTableIndirect::IndirectIndex, TernaryEntry>
{
  public:
    virtual void create ( std::unique_ptr< LookupStructure
            < MatchTableAbstract::ActionEntry   , ExactEntry   >> & ) override = 0;
    virtual void create ( std::unique_ptr< LookupStructure
            < MatchTableIndirect::IndirectIndex , ExactEntry   >> & ) override = 0;
    virtual void create ( std::unique_ptr< LookupStructure
            < MatchTableAbstract::ActionEntry   , LPMEntry     >> & ) override = 0;
    virtual void create ( std::unique_ptr< LookupStructure
            < MatchTableIndirect::IndirectIndex , LPMEntry     >> & ) override = 0;
    virtual void create ( std::unique_ptr< LookupStructure
            < MatchTableAbstract::ActionEntry   , TernaryEntry >> & ) override = 0;
    virtual void create ( std::unique_ptr< LookupStructure
            < MatchTableIndirect::IndirectIndex , TernaryEntry >> & ) override = 0;
    // TODO :S
    //virtual void create ( std::unique_ptr<ExactAction>     )  override  = 0;
    //virtual void create ( std::unique_ptr<ExactIndirect>   )  override  = 0;
    //virtual void create ( std::unique_ptr<LPMAction>       )  override  = 0;
    //virtual void create ( std::unique_ptr<LPMIndirect>     )  override  = 0;
    //virtual void create ( std::unique_ptr<TernaryAction>   )  override  = 0;
    //virtual void create ( std::unique_ptr<TernaryIndirect> )  override  = 0;

};

// end clearly horrible
=======
//! This class defines an interface for all data structures used
//! in Match Units to perform lookups. Custom data strucures can
//! be created by implementing this interface, and creating a
//! factory class which will create them.
template <typename K>
class LookupStructure {
  public:
    virtual ~LookupStructure() = default;

    //! Look up a given key in the data structure.
    //! Return true and set handle to the found value if there is a match
    //! Return false if there is not match (value in handle is undefined)
    virtual bool lookup(const ByteContainer & key_data,
        internal_handle_t * handle) = 0;

    //! Check whether an entry exists. This is distinct from a lookup operation
    //! in that this will also match against the prefix length in the case of
    //! an LPM structure, and against the mask and priority in the case of a
    //! Ternary structure.
    virtual bool entry_exists(const K & key) = 0;

    //! Store an entry in the lookup structure. Associates the given handle
    //! with the given entry.
    virtual void store_entry(const K & key, internal_handle_t handle) = 0;

    //! Remove a given entry from the structure. Has no effect if the entry
    //! does not exist.
    virtual void delete_entry(const K & key) = 0;

    //! Completely remove all entries from the data structure.
    virtual void clear() = 0;

};

// TODO(gordon) - How do we pass this factory around ?
class LookupStructureFactory {
  public:
    template <typename K>
    LookupStructure<K> * create();
};
>>>>>>> 84564b1c

} // namespace bm


#endif<|MERGE_RESOLUTION|>--- conflicted
+++ resolved
@@ -8,7 +8,6 @@
 
 namespace bm {
 
-<<<<<<< HEAD
 class LookupStructureFactory
   // Inherits the virtual method to create each type of lookup structure
   // from each of these base classes
@@ -49,7 +48,6 @@
 };
 
 // end clearly horrible
-=======
 //! This class defines an interface for all data structures used
 //! in Match Units to perform lookups. Custom data strucures can
 //! be created by implementing this interface, and creating a
@@ -84,13 +82,6 @@
 
 };
 
-// TODO(gordon) - How do we pass this factory around ?
-class LookupStructureFactory {
-  public:
-    template <typename K>
-    LookupStructure<K> * create();
-};
->>>>>>> 84564b1c
 
 } // namespace bm
 
