--- conflicted
+++ resolved
@@ -389,15 +389,10 @@
   MatchUnitGeneric(size_t size, const MatchKeyBuilder &match_key_builder,
       LookupStructureFactoryPart<V,E> & lookup_factory)
     : MatchUnitAbstract<V>(size, match_key_builder),
-<<<<<<< HEAD
       entries(size)
   {
     lookup_factory.create(lookupStructure);
   }
-=======
-      entries(size), lookupStructure(lookupFactory.create<K>())
-   {}
->>>>>>> 84564b1c
 
  private:
   MatchErrorCode add_entry_(const std::vector<MatchKeyParam> &match_key,
@@ -426,12 +421,7 @@
 
  private:
   std::vector<Entry> entries{};
-<<<<<<< HEAD
-  std::unique_ptr<LookupStructure<V,E>> lookupStructure;
-=======
-  LookupStructureFactory lookupFactory;
   std::unique_ptr<LookupStructure<K>> lookupStructure;
->>>>>>> 84564b1c
 };
 
 // Alias all of our concrete MatchUnit types for convenience
