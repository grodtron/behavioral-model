--- conflicted
+++ resolved
@@ -32,11 +32,7 @@
 #include <utility>  // for pair<>
 #include <memory>
 
-<<<<<<< HEAD
-#include "match_unit_types.h"
-=======
 #include "match_key_types.h"
->>>>>>> 9ef58473
 #include "match_error_codes.h"
 #include "lookup_structures.h"
 #include "bytecontainer.h"
@@ -321,7 +317,7 @@
                            int priority = -1);
   MatchErrorCode add_entry(const std::vector<std::vector<MatchKeyParam>>
                             &match_key,
-                            const std::vector<V> &value,
+                            std::vector<V> &value,
                             std::vector<entry_handle_t*> handle,
                             std::vector<int> priority = {-1});
 
@@ -363,7 +359,7 @@
   virtual MatchErrorCode add_entry_(const std::vector<
                                              std::vector<
                                                 MatchKeyParam>> &match_key,
-                                    std::vector<V> value,
+                                    std::vector<V>& value,
                                     std::vector<entry_handle_t*> handle,
                                     std::vector<int> priority) = 0;
 
@@ -402,34 +398,22 @@
 
  public:
   MatchUnitGeneric(size_t size, const MatchKeyBuilder &match_key_builder,
-<<<<<<< HEAD
-      LookupStructureFactoryPart<K> * lookup_factory)
-    : MatchUnitAbstract<V>(size, match_key_builder),
-      entries(size) {
-    lookup_factory->create(&lookupStructure, size,
-                           match_key_builder.get_nbytes_key());
-  }
-=======
                    LookupStructureFactory *lookup_factory)
     : MatchUnitAbstract<V>(size, match_key_builder), entries(size),
       lookup_structure(
         LookupStructureFactory::create<K>(
           lookup_factory, size, match_key_builder.get_nbytes_key())) {}
->>>>>>> 9ef58473
 
  private:
   MatchErrorCode add_entry_(const std::vector<MatchKeyParam> &match_key,
                             V value,  // by value for possible std::move
                             entry_handle_t *handle,
                             int priority) override;
-<<<<<<< HEAD
   MatchErrorCode add_entry_(const std::vector<std::vector<MatchKeyParam>>
                               &match_key,
-                            std::vector<V> value,
+                            std::vector<V>& value,
                             std::vector<entry_handle_t*> handle,
                             std::vector<int> priority) override;
-=======
->>>>>>> 9ef58473
 
   MatchErrorCode delete_entry_(entry_handle_t handle) override;
 
@@ -452,21 +436,12 @@
 
  private:
   std::vector<Entry> entries{};
-<<<<<<< HEAD
-  std::unique_ptr<LookupStructure<K>> lookupStructure;
+  std::unique_ptr<LookupStructure<K>> lookup_structure{nullptr};
 };
 
 // Alias all of our concrete MatchUnit types for convenience
 // when using them elsewhere.
 
-=======
-  std::unique_ptr<LookupStructure<K>> lookup_structure{nullptr};
-};
-
-// Alias all of our concrete MatchUnit types for convenience
-// when using them elsewhere.
-
->>>>>>> 9ef58473
 template <typename V>
 using MatchUnitExact = MatchUnitGeneric<ExactMatchKey, V>;
 
