/* Copyright 2013-present Barefoot Networks, Inc.
 *
 * Licensed under the Apache License, Version 2.0 (the "License");
 * you may not use this file except in compliance with the License.
 * You may obtain a copy of the License at
 *
 *   http://www.apache.org/licenses/LICENSE-2.0
 *
 * Unless required by applicable law or agreed to in writing, software
 * distributed under the License is distributed on an "AS IS" BASIS,
 * WITHOUT WARRANTIES OR CONDITIONS OF ANY KIND, either express or implied.
 * See the License for the specific language governing permissions and
 * limitations under the License.
 */

/*
 * Antonin Bas (antonin@barefootnetworks.com)
 *
 */

#include "bm_sim/P4Objects.h"

#include <string>
#include <tuple>
#include <vector>
#include <set>

namespace bm {

using std::unique_ptr;
using std::string;

typedef unsigned char opcode_t;

namespace {

template <typename T,
          typename std::enable_if<std::is_integral<T>::value, int>::type = 0>
T hexstr_to_int(const std::string &hexstr) {
  // TODO(antonin): temporary trick to avoid code duplication
  return Data(hexstr).get<T>();
}

}  // namespace

void
P4Objects::build_expression(const Json::Value &json_expression,
                            Expression *expr) {
  if (json_expression.isNull()) return;
  const string type = json_expression["type"].asString();
  const Json::Value json_value = json_expression["value"];
  if (type == "expression") {
    const string op = json_value["op"].asString();
    const Json::Value json_left = json_value["left"];
    const Json::Value json_right = json_value["right"];

    if (op == "?") {
      const Json::Value json_cond = json_value["cond"];
      build_expression(json_cond, expr);

      Expression e1, e2;
      build_expression(json_left, &e1);
      build_expression(json_right, &e2);
      expr->push_back_ternary_op(e1, e2);
    } else {
      build_expression(json_left, expr);
      build_expression(json_right, expr);

      ExprOpcode opcode = ExprOpcodesMap::get_opcode(op);
      expr->push_back_op(opcode);
    }
  } else if (type == "header") {
    header_id_t header_id = get_header_id(json_value.asString());
    expr->push_back_load_header(header_id);
  } else if (type == "field") {
    const string header_name = json_value[0].asString();
    header_id_t header_id = get_header_id(header_name);
    const string field_name = json_value[1].asString();
    int field_offset = get_field_offset(header_id, field_name);
    expr->push_back_load_field(header_id, field_offset);

    phv_factory.enable_field_arith(header_id, field_offset);
  } else if (type == "bool") {
    expr->push_back_load_bool(json_value.asBool());
  } else if (type == "hexstr") {
    expr->push_back_load_const(Data(json_value.asString()));
  } else if (type == "local") {  // runtime data for expressions in actions
    expr->push_back_load_local(json_value.asInt());
  } else if (type == "register") {
    // TODO(antonin): cheap optimization
    // this may not be worth doing, and probably does not belong here
    const string register_array_name = json_value[0].asString();
    auto &json_index = json_value[1];
    assert(json_index.size() == 2);
    if (json_index["type"].asString() == "hexstr") {
      const unsigned int idx = hexstr_to_int<unsigned int>(
          json_index["value"].asString());
      expr->push_back_load_register_ref(
          get_register_array(register_array_name), idx);
    } else {
      build_expression(json_index, expr);
      expr->push_back_load_register_gen(
          get_register_array(register_array_name));
    }
  } else {
    assert(0);
  }
}

int
<<<<<<< HEAD
P4Objects::init_objects(std::istream *is, LookupStructureFactory & lookup_factory,
=======
P4Objects::init_objects(std::istream *is,
                        LookupStructureFactory * lookup_factory,
>>>>>>> f1cd3c41
                        int device_id, size_t cxt_id,
                        std::shared_ptr<TransportIface> notifications_transport,
                        const std::set<header_field_pair> &required_fields,
                        const std::set<header_field_pair> &arith_fields) {
  Json::Value cfg_root;
  (*is) >> cfg_root;

  if (!notifications_transport) {
    notifications_transport = std::shared_ptr<TransportIface>(
        TransportIface::make_dummy());
  }

  // header types

  const Json::Value &cfg_header_types = cfg_root["header_types"];
  for (const auto &cfg_header_type : cfg_header_types) {
    const string header_type_name = cfg_header_type["name"].asString();
    header_type_id_t header_type_id = cfg_header_type["id"].asInt();
    HeaderType *header_type = new HeaderType(header_type_name,
                                             header_type_id);

    const Json::Value &cfg_fields = cfg_header_type["fields"];
    for (const auto cfg_field : cfg_fields) {
      const string field_name = cfg_field[0].asString();
      if (cfg_field[1].asString() == "*") {  // VL field
        ArithExpression raw_expr;
        assert(cfg_header_type.isMember("length_exp"));
        const Json::Value &cfg_length_exp = cfg_header_type["length_exp"];
        assert(!cfg_length_exp.isNull());
        build_expression(cfg_length_exp, &raw_expr);
        raw_expr.build();
        std::unique_ptr<VLHeaderExpression> VL_expr(
          new VLHeaderExpression(raw_expr));
        header_type->push_back_VL_field(field_name, std::move(VL_expr));
      } else {
        int field_bit_width = cfg_field[1].asInt();
        header_type->push_back_field(field_name, field_bit_width);
      }
    }

    add_header_type(header_type_name, unique_ptr<HeaderType>(header_type));
  }

  // headers

  const Json::Value &cfg_headers = cfg_root["headers"];
  // size_t num_headers = cfg_headers.size();

  for (const auto &cfg_header : cfg_headers) {
    const string header_name = cfg_header["name"].asString();
    const string header_type_name = cfg_header["header_type"].asString();
    header_id_t header_id = cfg_header["id"].asInt();
    bool metadata = cfg_header["metadata"].asBool();

    HeaderType *header_type = get_header_type(header_type_name);
    header_to_type_map[header_name] = header_type;

    // std::set<int> arith_offsets =
    //   build_arith_offsets(cfg_root["actions"], header_name);

    phv_factory.push_back_header(header_name, header_id,
                                 *header_type, metadata);
    phv_factory.disable_all_field_arith(header_id);
    // if (!metadata) // temporary ?
    //   phv_factory.disable_all_field_arith(header_id);
    // else
    //   phv_factory.enable_all_field_arith(header_id);
    add_header_id(header_name, header_id);
  }

  // header stacks

  const Json::Value &cfg_header_stacks = cfg_root["header_stacks"];

  for (const auto &cfg_header_stack : cfg_header_stacks) {
    const string header_stack_name = cfg_header_stack["name"].asString();
    const string header_type_name = cfg_header_stack["header_type"].asString();
    header_stack_id_t header_stack_id = cfg_header_stack["id"].asInt();

    HeaderType *header_stack_type = get_header_type(header_type_name);
    header_stack_to_type_map[header_stack_name] = header_stack_type;

    std::vector<header_id_t> header_ids;
    for (const auto &cfg_header_id : cfg_header_stack["header_ids"])
      header_ids.push_back(cfg_header_id.asInt());

    phv_factory.push_back_header_stack(header_stack_name, header_stack_id,
                                       *header_stack_type, header_ids);
    add_header_stack_id(header_stack_name, header_stack_id);
  }

  if (cfg_root.isMember("field_aliases")) {
    const Json::Value &cfg_field_aliases = cfg_root["field_aliases"];

    for (const auto &cfg_alias : cfg_field_aliases) {
      const auto from = cfg_alias[0].asString();
      const auto tgt = cfg_alias[1];
      const auto header_name = tgt[0].asString();
      const auto field_name = tgt[1].asString();
      assert(field_exists(header_name, field_name));
      const auto to = header_name + "." + field_name;
      phv_factory.add_field_alias(from, to);

      field_aliases[from] = header_field_pair(header_name, field_name);
    }
  }

  // extern instances

  const Json::Value &cfg_extern_instances = cfg_root["extern_instances"];
  for (const auto &cfg_extern_instance : cfg_extern_instances) {
    const string extern_instance_name = cfg_extern_instance["name"].asString();
    const p4object_id_t extern_instance_id = cfg_extern_instance["id"].asInt();

    const string extern_type_name = cfg_extern_instance["type"].asString();
    auto instance = ExternFactoryMap::get_instance()->get_extern_instance(
        extern_type_name);
    if (instance == nullptr) {
      outstream << "Invalid reference to extern type '"
                << extern_type_name << "'\n";
      return 1;
    }

    instance->_register_attributes();

    instance->_set_name_and_id(extern_instance_name, extern_instance_id);

    const Json::Value &cfg_extern_attributes =
        cfg_extern_instance["attribute_values"];
    for (const auto &cfg_extern_attribute : cfg_extern_attributes) {
      // only hexstring accepted
      const string name = cfg_extern_attribute["name"].asString();
      const string type = cfg_extern_attribute["type"].asString();

      if (!instance->_has_attribute(name)) {
        outstream << "Extern type '" << extern_type_name
                  << "' has no attribute '" << name << "'\n";
        return 1;
      }

      if (type == "hexstr") {
        const string value_hexstr = cfg_extern_attribute["value"].asString();
        instance->_set_attribute<Data>(name, Data(value_hexstr));
      } else {
        outstream << "Only attributes of type 'hexstr' are supported for extern"
                  << " instance attribute initialization\n";
        return 1;
      }
    }

    instance->init();

    add_extern_instance(extern_instance_name, std::move(instance));
  }

  // parsers

  const Json::Value &cfg_parsers = cfg_root["parsers"];
  for (const auto &cfg_parser : cfg_parsers) {
    const string parser_name = cfg_parser["name"].asString();
    p4object_id_t parser_id = cfg_parser["id"].asInt();

    Parser *parser = new Parser(parser_name, parser_id);

    std::unordered_map<string, ParseState *> current_parse_states;

    // parse states

    const Json::Value &cfg_parse_states = cfg_parser["parse_states"];
    for (const auto &cfg_parse_state : cfg_parse_states) {
      const string parse_state_name = cfg_parse_state["name"].asString();
      const p4object_id_t id = cfg_parse_state["id"].asInt();
      // p4object_id_t parse_state_id = cfg_parse_state["id"].asInt();
      ParseState *parse_state = new ParseState(parse_state_name, id);

      const Json::Value &cfg_parser_ops = cfg_parse_state["parser_ops"];
      for (const auto &cfg_parser_op : cfg_parser_ops) {
        const string op_type = cfg_parser_op["op"].asString();
        const Json::Value &cfg_parameters = cfg_parser_op["parameters"];
        if (op_type == "extract") {
          assert(cfg_parameters.size() == 1);
          const Json::Value &cfg_extract = cfg_parameters[0];
          const string extract_type = cfg_extract["type"].asString();
          const string extract_header = cfg_extract["value"].asString();
          if (extract_type == "regular") {
            header_id_t header_id = get_header_id(extract_header);
            parse_state->add_extract(header_id);
          } else if (extract_type == "stack") {
            header_stack_id_t header_stack_id =
              get_header_stack_id(extract_header);
            parse_state->add_extract_to_stack(header_stack_id);
          } else {
            assert(0 && "parser extract op not supported");
          }
        } else if (op_type == "set") {
          assert(cfg_parameters.size() == 2);
          const Json::Value &cfg_dest = cfg_parameters[0];
          const Json::Value &cfg_src = cfg_parameters[1];

          const string &dest_type = cfg_dest["type"].asString();
          assert(dest_type == "field");
          const auto dest = field_info(cfg_dest["value"][0].asString(),
                                       cfg_dest["value"][1].asString());
          phv_factory.enable_field_arith(std::get<0>(dest), std::get<1>(dest));

          const string &src_type = cfg_src["type"].asString();
          if (src_type == "field") {
            const auto src = field_info(cfg_src["value"][0].asString(),
                                        cfg_src["value"][1].asString());
            parse_state->add_set_from_field(
              std::get<0>(dest), std::get<1>(dest),
              std::get<0>(src), std::get<1>(src));
            phv_factory.enable_field_arith(std::get<0>(src), std::get<1>(src));
          } else if (src_type == "hexstr") {
            parse_state->add_set_from_data(
              std::get<0>(dest), std::get<1>(dest),
              Data(cfg_src["value"].asString()));
          } else if (src_type == "lookahead") {
            int offset = cfg_src["value"][0].asInt();
            int bitwidth = cfg_src["value"][1].asInt();
            parse_state->add_set_from_lookahead(
              std::get<0>(dest), std::get<1>(dest), offset, bitwidth);
          } else if (src_type == "expression") {
            ArithExpression expr;
            build_expression(cfg_src["value"], &expr);
            expr.build();
            parse_state->add_set_from_expression(
              std::get<0>(dest), std::get<1>(dest), expr);
          } else {
            assert(0 && "parser set op not supported");
          }
        } else {
          assert(0 && "parser op not supported");
        }
      }

      // we do not support parser set ops for now

      ParseSwitchKeyBuilder key_builder;
      const Json::Value &cfg_transition_key = cfg_parse_state["transition_key"];
      for (const auto &cfg_key_elem : cfg_transition_key) {
        const string type = cfg_key_elem["type"].asString();
        const auto &cfg_value = cfg_key_elem["value"];
        if (type == "field") {
          const auto field = field_info(cfg_value[0].asString(),
                                        cfg_value[1].asString());
          key_builder.push_back_field(std::get<0>(field), std::get<1>(field));
        } else if (type == "stack_field") {
          const string header_stack_name = cfg_value[0].asString();
          header_stack_id_t header_stack_id =
            get_header_stack_id(header_stack_name);
          HeaderType *header_type = header_stack_to_type_map[header_stack_name];
          const string field_name = cfg_value[1].asString();
          int field_offset = header_type->get_field_offset(field_name);
          key_builder.push_back_stack_field(header_stack_id, field_offset);
        } else if (type == "lookahead") {
          int offset = cfg_value[0].asInt();
          int bitwidth = cfg_value[1].asInt();
          key_builder.push_back_lookahead(offset, bitwidth);
        } else {
          assert(0 && "invalid entry in parse state key");
        }
      }

      if (cfg_transition_key.size() > 0u)
        parse_state->set_key_builder(key_builder);

      parse_states.push_back(unique_ptr<ParseState>(parse_state));
      current_parse_states[parse_state_name] = parse_state;
    }

    for (const auto &cfg_parse_state : cfg_parse_states) {
      const string parse_state_name = cfg_parse_state["name"].asString();
      ParseState *parse_state = current_parse_states[parse_state_name];
      const Json::Value &cfg_transitions = cfg_parse_state["transitions"];
      for (const auto &cfg_transition : cfg_transitions) {
        const string value_hexstr = cfg_transition["value"].asString();

        const string next_state_name = cfg_transition["next_state"].asString();
        const ParseState *next_state = current_parse_states[next_state_name];

        if (value_hexstr == "default") {
          parse_state->set_default_switch_case(next_state);
        } else if (cfg_transition["mask"].isNull()) {
          parse_state->add_switch_case(ByteContainer(value_hexstr), next_state);
        } else {
          const string mask_hexstr = cfg_transition["mask"].asString();
          parse_state->add_switch_case_with_mask(ByteContainer(value_hexstr),
                                                 ByteContainer(mask_hexstr),
                                                 next_state);
        }
      }
    }

    const string init_state_name = cfg_parser["init_state"].asString();
    const ParseState *init_state = current_parse_states[init_state_name];
    parser->set_init_state(init_state);

    add_parser(parser_name, unique_ptr<Parser>(parser));
  }

  // deparsers

  const Json::Value &cfg_deparsers = cfg_root["deparsers"];
  for (const auto &cfg_deparser : cfg_deparsers) {
    const string deparser_name = cfg_deparser["name"].asString();
    p4object_id_t deparser_id = cfg_deparser["id"].asInt();
    Deparser *deparser = new Deparser(deparser_name, deparser_id);

    const Json::Value &cfg_ordered_headers = cfg_deparser["order"];
    for (const auto &cfg_header : cfg_ordered_headers) {
      const string header_name = cfg_header.asString();
      deparser->push_back_header(get_header_id(header_name));
    }

    add_deparser(deparser_name, unique_ptr<Deparser>(deparser));
  }

  // calculations

  const Json::Value &cfg_calculations = cfg_root["calculations"];
  for (const auto &cfg_calculation : cfg_calculations) {
    const string name = cfg_calculation["name"].asString();
    const p4object_id_t id = cfg_calculation["id"].asInt();
    const string algo = cfg_calculation["algo"].asString();

    BufBuilder builder;
    for (const auto &cfg_field : cfg_calculation["input"]) {
      const string type = cfg_field["type"].asString();
      if (type == "field") {
        header_id_t header_id;
        int offset;
        std::tie(header_id, offset) = field_info(
          cfg_field["value"][0].asString(), cfg_field["value"][1].asString());
        builder.push_back_field(header_id, offset);
      } else if (type == "hexstr") {
        builder.push_back_constant(ByteContainer(cfg_field["value"].asString()),
                                   cfg_field["bitwidth"].asInt());
      } else if (type == "header") {
        header_id_t header_id = get_header_id(cfg_field["value"].asString());
        builder.push_back_header(header_id);
      } else if (type == "payload") {
        builder.append_payload();
      }
    }

    // check algo
    if (!check_hash(algo)) return 1;

    NamedCalculation *calculation = new NamedCalculation(name, id,
                                                         builder, algo);
    add_named_calculation(name, unique_ptr<NamedCalculation>(calculation));
  }

  // counter arrays

  const Json::Value &cfg_counter_arrays = cfg_root["counter_arrays"];
  for (const auto &cfg_counter_array : cfg_counter_arrays) {
    const string name = cfg_counter_array["name"].asString();
    const p4object_id_t id = cfg_counter_array["id"].asInt();
    const size_t size = cfg_counter_array["size"].asUInt();
    const Json::Value false_value(false);
    const bool is_direct =
      cfg_counter_array.get("is_direct", false_value).asBool();
    if (is_direct) continue;

    CounterArray *counter_array = new CounterArray(name, id, size);
    add_counter_array(name, unique_ptr<CounterArray>(counter_array));
  }

  // meter arrays

  // store direct meter info until the table gets created
  struct DirectMeterArray {
    MeterArray *meter;
    header_id_t header;
    int offset;
  };

  std::unordered_map<std::string, DirectMeterArray> direct_meters;

  const Json::Value &cfg_meter_arrays = cfg_root["meter_arrays"];
  for (const auto &cfg_meter_array : cfg_meter_arrays) {
    const string name = cfg_meter_array["name"].asString();
    const p4object_id_t id = cfg_meter_array["id"].asInt();
    const string type = cfg_meter_array["type"].asString();
    Meter::MeterType meter_type;
    if (type == "packets") {
      meter_type = Meter::MeterType::PACKETS;
    } else if (type == "bytes") {
      meter_type = Meter::MeterType::BYTES;
    } else {
      assert(0 && "invalid meter type");
    }
    const size_t rate_count = cfg_meter_array["rate_count"].asUInt();
    const size_t size = cfg_meter_array["size"].asUInt();

    MeterArray *meter_array = new MeterArray(name, id,
                                             meter_type, rate_count, size);
    add_meter_array(name, unique_ptr<MeterArray>(meter_array));

    const bool is_direct =
        cfg_meter_array.get("is_direct", Json::Value(false)).asBool();
    if (is_direct) {
      const Json::Value &cfg_target_field = cfg_meter_array["result_target"];
      const string header_name = cfg_target_field[0].asString();
      header_id_t header_id = get_header_id(header_name);
      const string field_name = cfg_target_field[1].asString();
      int field_offset = get_field_offset(header_id, field_name);

      DirectMeterArray direct_meter =
          {get_meter_array(name), header_id, field_offset};
      direct_meters.emplace(name, direct_meter);
    }
  }

  // register arrays

  const Json::Value &cfg_register_arrays = cfg_root["register_arrays"];
  for (const auto &cfg_register_array : cfg_register_arrays) {
    const string name = cfg_register_array["name"].asString();
    const p4object_id_t id = cfg_register_array["id"].asInt();
    const size_t size = cfg_register_array["size"].asUInt();
    const int bitwidth = cfg_register_array["bitwidth"].asInt();

    RegisterArray *register_array = new RegisterArray(name, id, size, bitwidth);
    add_register_array(name, unique_ptr<RegisterArray>(register_array));
  }

  // actions

  const Json::Value &cfg_actions = cfg_root["actions"];
  for (const auto &cfg_action : cfg_actions) {
    const string action_name = cfg_action["name"].asString();
    p4object_id_t action_id = cfg_action["id"].asInt();
    std::unique_ptr<ActionFn> action_fn(new ActionFn(action_name, action_id));

    const Json::Value &cfg_primitive_calls = cfg_action["primitives"];
    for (const auto &cfg_primitive_call : cfg_primitive_calls) {
      const string primitive_name = cfg_primitive_call["op"].asString();

      ActionPrimitive_ *primitive =
        ActionOpcodesMap::get_instance()->get_primitive(primitive_name);
      if (!primitive) {
        outstream << "Unknown primitive action: " << primitive_name
                  << std::endl;
        return 1;
      }

      action_fn->push_back_primitive(primitive);

      const Json::Value &cfg_primitive_parameters =
        cfg_primitive_call["parameters"];

      // check number of parameters
      const size_t num_params_expected = primitive->get_num_params();
      const size_t num_params = cfg_primitive_parameters.size();
      if (num_params != num_params_expected) {
        // should not happen with a good compiler
        outstream << "Invalid number of parameters for primitive action "
                  << primitive_name << ": expected " << num_params_expected
                  << " but got " << num_params << std::endl;
        return 1;
      }

      for (const auto &cfg_parameter : cfg_primitive_parameters) {
        const string type = cfg_parameter["type"].asString();

        if (type == "hexstr") {
          const string value_hexstr = cfg_parameter["value"].asString();
          action_fn->parameter_push_back_const(Data(value_hexstr));
        } else if (type == "runtime_data") {
          int action_data_offset = cfg_parameter["value"].asInt();
          action_fn->parameter_push_back_action_data(action_data_offset);
        } else if (type == "header") {
          const string header_name = cfg_parameter["value"].asString();
          header_id_t header_id = get_header_id(header_name);
          action_fn->parameter_push_back_header(header_id);

          // TODO(antonin):
          // overkill, needs something more efficient, but looks hard
          phv_factory.enable_all_field_arith(header_id);
        } else if (type == "field") {
          const Json::Value &cfg_value_field = cfg_parameter["value"];
          const string header_name = cfg_value_field[0].asString();
          header_id_t header_id = get_header_id(header_name);
          const string field_name = cfg_value_field[1].asString();
          int field_offset = get_field_offset(header_id, field_name);
          action_fn->parameter_push_back_field(header_id, field_offset);

          phv_factory.enable_field_arith(header_id, field_offset);
        } else if (type == "calculation") {
          const string name = cfg_parameter["value"].asString();
          NamedCalculation *calculation = get_named_calculation(name);
          action_fn->parameter_push_back_calculation(calculation);
        } else if (type == "meter_array") {
          const string name = cfg_parameter["value"].asString();
          MeterArray *meter = get_meter_array(name);
          action_fn->parameter_push_back_meter_array(meter);
        } else if (type == "counter_array") {
          const string name = cfg_parameter["value"].asString();
          CounterArray *counter = get_counter_array(name);
          action_fn->parameter_push_back_counter_array(counter);
        } else if (type == "register_array") {
          const string name = cfg_parameter["value"].asString();
          RegisterArray *register_array = get_register_array(name);
          action_fn->parameter_push_back_register_array(register_array);
        } else if (type == "header_stack") {
          const string header_stack_name = cfg_parameter["value"].asString();
          header_id_t header_stack_id = get_header_stack_id(header_stack_name);
          action_fn->parameter_push_back_header_stack(header_stack_id);
        } else if (type == "expression") {
          // TODO(Antonin): should this make the field case (and other) obsolete
          // maybe if we can optimize this case
          ArithExpression *expr = new ArithExpression();
          build_expression(cfg_parameter["value"], expr);
          expr->build();
          action_fn->parameter_push_back_expression(
            std::unique_ptr<ArithExpression>(expr));
        } else if (type == "register") {
          // TODO(antonin): cheap optimization
          // this may not be worth doing, and probably does not belong here
          const Json::Value &cfg_register = cfg_parameter["value"];
          const string register_array_name = cfg_register[0].asString();
          auto &json_index = cfg_register[1];
          assert(json_index.size() == 2);
          if (json_index["type"].asString() == "hexstr") {
            const unsigned int idx = hexstr_to_int<unsigned int>(
                json_index["value"].asString());
            action_fn->parameter_push_back_register_ref(
                get_register_array(register_array_name), idx);
          } else {
            ArithExpression *idx_expr = new ArithExpression();
            build_expression(json_index, idx_expr);
            idx_expr->build();
            action_fn->parameter_push_back_register_gen(
                get_register_array(register_array_name),
                std::unique_ptr<ArithExpression>(idx_expr));
          }
        } else if (type == "extern") {
          const string name = cfg_parameter["value"].asString();
          ExternType *extern_instance = get_extern_instance(name);
          action_fn->parameter_push_back_extern_instance(extern_instance);
        } else {
          assert(0 && "parameter not supported");
        }
      }
    }
    add_action(action_name, std::move(action_fn));
  }

  // pipelines

  ageing_monitor = std::unique_ptr<AgeingMonitor>(
      new AgeingMonitor(device_id, cxt_id, notifications_transport));

  std::unordered_map<std::string, MatchKeyParam::Type> map_name_to_match_type =
      { {"exact", MatchKeyParam::Type::EXACT},
        {"lpm", MatchKeyParam::Type::LPM},
        {"ternary", MatchKeyParam::Type::TERNARY},
        {"valid", MatchKeyParam::Type::VALID} };

  const Json::Value &cfg_pipelines = cfg_root["pipelines"];
  for (const auto &cfg_pipeline : cfg_pipelines) {
    const string pipeline_name = cfg_pipeline["name"].asString();
    p4object_id_t pipeline_id = cfg_pipeline["id"].asInt();

    // pipelines -> tables

    const Json::Value &cfg_tables = cfg_pipeline["tables"];
    for (const auto &cfg_table : cfg_tables) {
      const string table_name = cfg_table["name"].asString();
      p4object_id_t table_id = cfg_table["id"].asInt();

      MatchKeyBuilder key_builder;
      const Json::Value &cfg_match_key = cfg_table["key"];

      auto add_f = [this, &key_builder, &map_name_to_match_type](
          const Json::Value &cfg_f) {
        const Json::Value &cfg_key_field = cfg_f["target"];
        const string header_name = cfg_key_field[0].asString();
        header_id_t header_id = get_header_id(header_name);
        const string field_name = cfg_key_field[1].asString();
        int field_offset = get_field_offset(header_id, field_name);
        const auto mtype = map_name_to_match_type.at(
            cfg_f["match_type"].asString());
        const std::string name = header_name + "." + field_name;
        if ((!cfg_f.isMember("mask")) || cfg_f["mask"].isNull()) {
          key_builder.push_back_field(header_id, field_offset,
                                      get_field_bits(header_id, field_offset),
                                      mtype, name);
        } else {
          const Json::Value &cfg_key_mask = cfg_f["mask"];
          key_builder.push_back_field(header_id, field_offset,
                                      get_field_bits(header_id, field_offset),
                                      ByteContainer(cfg_key_mask.asString()),
                                      mtype, name);
        }
      };

      // sanity checking, really necessary?
      bool has_lpm = false;
      for (const auto &cfg_key_entry : cfg_match_key) {
        const string match_type = cfg_key_entry["match_type"].asString();
        if (match_type == "lpm") {
          if (has_lpm) {
            outstream << "Table " << table_name << "features 2 LPM match fields"
                      << std::endl;
            return 1;
          }
          has_lpm = true;
        }
      }

      for (const auto &cfg_key_entry : cfg_match_key) {
        const string match_type = cfg_key_entry["match_type"].asString();
        if (match_type == "valid") {
          const Json::Value &cfg_key_field = cfg_key_entry["target"];
          const string header_name = cfg_key_field.asString();
          header_id_t header_id = get_header_id(header_name);
          key_builder.push_back_valid_header(header_id, header_name);
        } else {
          add_f(cfg_key_entry);
        }
      }

      const string match_type = cfg_table["match_type"].asString();
      const string table_type = cfg_table["type"].asString();
      const int table_size = cfg_table["max_size"].asInt();
      const Json::Value false_value(false);
      // if attribute is missing, default is false
      const bool with_counters =
        cfg_table.get("with_counters", false_value).asBool();
      const bool with_ageing =
        cfg_table.get("support_timeout", false_value).asBool();

      // TODO(antonin): improve this to make it easier to create new kind of
      // tables e.g. like the register mechanism for primitives :)
      std::unique_ptr<MatchActionTable> table;
      if (table_type == "simple") {
        table = MatchActionTable::create_match_action_table<MatchTable>(
          match_type, table_name, table_id, table_size, key_builder,
          with_counters, with_ageing, lookup_factory);
      } else if (table_type == "indirect") {
        table = MatchActionTable::create_match_action_table<MatchTableIndirect>(
          match_type, table_name, table_id, table_size, key_builder,
          with_counters, with_ageing, lookup_factory);
      } else if (table_type == "indirect_ws") {
        table =
          MatchActionTable::create_match_action_table<MatchTableIndirectWS>(
            match_type, table_name, table_id, table_size, key_builder,
            with_counters, with_ageing, lookup_factory);

        if (!cfg_table.isMember("selector")) {
          assert(0 && "indirect_ws tables need to specify a selector");
        }
        const Json::Value &cfg_table_selector = cfg_table["selector"];
        const string selector_algo = cfg_table_selector["algo"].asString();
        const Json::Value &cfg_table_selector_input =
          cfg_table_selector["input"];

        BufBuilder builder;
        // TODO(antonin): I do this kind of thing in a bunch of places, I need
        // to find a nicer way
        for (const auto &cfg_element : cfg_table_selector_input) {
          const string type = cfg_element["type"].asString();
          assert(type == "field");  // TODO(antonin): other types

          const Json::Value &cfg_value_field = cfg_element["value"];
          const string header_name = cfg_value_field[0].asString();
          header_id_t header_id = get_header_id(header_name);
          const string field_name = cfg_value_field[1].asString();
          int field_offset = get_field_offset(header_id, field_name);
          builder.push_back_field(header_id, field_offset);
        }
        // typedef MatchTableIndirectWS::hash_t hash_t;
        // check algo
        if (!check_hash(selector_algo)) return 1;

        std::unique_ptr<Calculation> calc(
          new Calculation(builder, selector_algo));
        MatchTableIndirectWS *mt_indirect_ws =
          static_cast<MatchTableIndirectWS *>(table->get_match_table());
        mt_indirect_ws->set_hash(std::move(calc));
      } else {
        assert(0 && "invalid table type");
      }

      // maintains backwards compatibility
      if (cfg_table.isMember("direct_meters") &&
          !cfg_table["direct_meters"].isNull()) {
        const std::string meter_name = cfg_table["direct_meters"].asString();
        const DirectMeterArray &direct_meter = direct_meters[meter_name];
        table->get_match_table()->set_direct_meters(
            direct_meter.meter, direct_meter.header, direct_meter.offset);
      }

      if (with_ageing) ageing_monitor->add_table(table->get_match_table());

      add_match_action_table(table_name, std::move(table));
    }

    // pipelines -> conditionals

    const Json::Value &cfg_conditionals = cfg_pipeline["conditionals"];
    for (const auto &cfg_conditional : cfg_conditionals) {
      const string conditional_name = cfg_conditional["name"].asString();
      p4object_id_t conditional_id = cfg_conditional["id"].asInt();
      Conditional *conditional = new Conditional(conditional_name,
                                                 conditional_id);

      const Json::Value &cfg_expression = cfg_conditional["expression"];
      build_expression(cfg_expression, conditional);
      conditional->build();

      add_conditional(conditional_name, unique_ptr<Conditional>(conditional));
    }

    // next node resolution for tables

    for (const auto &cfg_table : cfg_tables) {
      const string table_name = cfg_table["name"].asString();
      MatchTableAbstract *table = get_abstract_match_table(table_name);

      const Json::Value &cfg_next_nodes = cfg_table["next_tables"];
      const Json::Value &cfg_actions = cfg_table["actions"];

      auto get_next_node = [this](const Json::Value &cfg_next_node)
          -> const ControlFlowNode *{
        if (cfg_next_node.isNull())
          return nullptr;
        return get_control_node(cfg_next_node.asString());
      };

      for (const auto &cfg_action : cfg_actions) {
        const string action_name = cfg_action.asString();
        // note that operator[] creates a null member if action_name does not
        // exist
        const Json::Value &cfg_next_node = cfg_next_nodes[action_name];
        const ControlFlowNode *next_node = get_next_node(cfg_next_node);
        table->set_next_node(get_action(action_name)->get_id(), next_node);
      }

      if (cfg_next_nodes.isMember("__HIT__"))
        table->set_next_node_hit(get_next_node(cfg_next_nodes["__HIT__"]));
      if (cfg_next_nodes.isMember("__MISS__"))
        table->set_next_node_miss(get_next_node(cfg_next_nodes["__MISS__"]));

      if (cfg_table.isMember("base_default_next")) {
        table->set_next_node_miss_default(
            get_next_node(cfg_table["base_default_next"]));
      }
    }

    // next node resolution for conditionals

    for (const auto &cfg_conditional : cfg_conditionals) {
      const string conditional_name = cfg_conditional["name"].asString();
      Conditional *conditional = get_conditional(conditional_name);

      const Json::Value &cfg_true_next = cfg_conditional["true_next"];
      const Json::Value &cfg_false_next = cfg_conditional["false_next"];

      if (!cfg_true_next.isNull()) {
        ControlFlowNode *next_node = get_control_node(cfg_true_next.asString());
        conditional->set_next_node_if_true(next_node);
      }
      if (!cfg_false_next.isNull()) {
        ControlFlowNode *next_node = get_control_node(
          cfg_false_next.asString());
        conditional->set_next_node_if_false(next_node);
      }
    }

    ControlFlowNode *first_node = nullptr;
    if (!cfg_pipeline["init_table"].isNull()) {
      const string first_node_name = cfg_pipeline["init_table"].asString();
      first_node = get_control_node(first_node_name);
    }

    Pipeline *pipeline = new Pipeline(pipeline_name, pipeline_id, first_node);
    add_pipeline(pipeline_name, unique_ptr<Pipeline>(pipeline));
  }

  // checksums

  const Json::Value &cfg_checksums = cfg_root["checksums"];
  for (const auto &cfg_checksum : cfg_checksums) {
    const string checksum_name = cfg_checksum["name"].asString();
    p4object_id_t checksum_id = cfg_checksum["id"].asInt();
    const string checksum_type = cfg_checksum["type"].asString();

    const Json::Value &cfg_cksum_field = cfg_checksum["target"];
    const string header_name = cfg_cksum_field[0].asString();
    header_id_t header_id = get_header_id(header_name);
    const string field_name = cfg_cksum_field[1].asString();
    int field_offset = get_field_offset(header_id, field_name);

    Checksum *checksum;
    if (checksum_type == "ipv4") {
      checksum = new IPv4Checksum(checksum_name, checksum_id,
                                  header_id, field_offset);
    } else {
      assert(checksum_type == "generic");
      const string calculation_name = cfg_checksum["calculation"].asString();
      NamedCalculation *calculation = get_named_calculation(calculation_name);
      checksum = new CalcBasedChecksum(checksum_name, checksum_id,
                                       header_id, field_offset, calculation);
    }

    checksums.push_back(unique_ptr<Checksum>(checksum));

    for (auto it = deparsers.begin(); it != deparsers.end(); ++it) {
      it->second->add_checksum(checksum);
    }
  }

  // learn lists

  learn_engine = std::unique_ptr<LearnEngine>(
      new LearnEngine(device_id, cxt_id));

  const Json::Value &cfg_learn_lists = cfg_root["learn_lists"];

  if (cfg_learn_lists.size() > 0) {
    assert(notifications_transport);
  }

  for (const auto &cfg_learn_list : cfg_learn_lists) {
    LearnEngine::list_id_t list_id = cfg_learn_list["id"].asInt();
    learn_engine->list_create(list_id, 16);  // 16 is max nb of samples
    learn_engine->list_set_learn_writer(list_id, notifications_transport);

    const Json::Value &cfg_learn_elements = cfg_learn_list["elements"];
    for (const auto &cfg_learn_element : cfg_learn_elements) {
      const string type = cfg_learn_element["type"].asString();
      assert(type == "field");  // TODO(antonin): other types

      const Json::Value &cfg_value_field = cfg_learn_element["value"];
      const string header_name = cfg_value_field[0].asString();
      header_id_t header_id = get_header_id(header_name);
      const string field_name = cfg_value_field[1].asString();
      int field_offset = get_field_offset(header_id, field_name);
      learn_engine->list_push_back_field(list_id, header_id, field_offset);
    }

    learn_engine->list_init(list_id);
  }

  const Json::Value &cfg_field_lists = cfg_root["field_lists"];
  // used only for cloning

  // TODO(antonin): some cleanup for learn lists / clone lists / calculation
  // lists
  for (const auto &cfg_field_list : cfg_field_lists) {
    p4object_id_t list_id = cfg_field_list["id"].asInt();
    std::unique_ptr<FieldList> field_list(new FieldList());
    const Json::Value &cfg_elements = cfg_field_list["elements"];

    for (const auto &cfg_element : cfg_elements) {
      const string type = cfg_element["type"].asString();
      assert(type == "field");  // TODO(antonin): other types

      const Json::Value &cfg_value_field = cfg_element["value"];
      const string header_name = cfg_value_field[0].asString();
      header_id_t header_id = get_header_id(header_name);
      const string field_name = cfg_value_field[1].asString();
      int field_offset = get_field_offset(header_id, field_name);
      field_list->push_back_field(header_id, field_offset);
    }

    add_field_list(list_id, std::move(field_list));
  }

  if (!check_required_fields(required_fields)) {
    return 1;
  }

  // force arith fields

  if (cfg_root.isMember("force_arith")) {
    const Json::Value &cfg_force_arith = cfg_root["force_arith"];

    for (const auto &cfg_field : cfg_force_arith) {
      const auto field = field_info(cfg_field[0].asString(),
                                    cfg_field[1].asString());
      phv_factory.enable_field_arith(std::get<0>(field), std::get<1>(field));
    }
  }

  for (const auto &p : arith_fields) {
    if (!field_exists(p.first, p.second)) {
      continue;
      // TODO(antonin): skipping warning for now, but maybe it would be nice to
      // leave the choice to the person calling force_arith_field
      // outstream << "field " << p.first << "." << p.second
      //           << " does not exist but required for arith, ignoring\n";
    } else {
      const auto field = field_info(p.first, p.second);
      phv_factory.enable_field_arith(std::get<0>(field), std::get<1>(field));
    }
  }

  return 0;
  // obviously this function is very long, but it is doing a very dumb job...
  // NOLINTNEXTLINE(readability/fn_size)
}

void
P4Objects::reset_state() {
  // TODO(antonin): is this robust?
  for (const auto &e : match_action_tables_map) {
    e.second->get_match_table()->reset_state();
  }
  for (const auto &e : meter_arrays) {
    e.second->reset_state();
  }
  for (const auto &e : counter_arrays) {
    e.second->reset_state();
  }
  for (const auto &e : register_arrays) {
    e.second->reset_state();
  }
  learn_engine->reset_state();
  ageing_monitor->reset_state();
}

int
P4Objects::get_field_offset(header_id_t header_id, const string &field_name) {
  const HeaderType &header_type = phv_factory.get_header_type(header_id);
  return header_type.get_field_offset(field_name);
}

size_t
P4Objects::get_field_bytes(header_id_t header_id, int field_offset) {
  const HeaderType &header_type = phv_factory.get_header_type(header_id);
  return (header_type.get_bit_width(field_offset) + 7) / 8;
}

size_t
P4Objects::get_field_bits(header_id_t header_id, int field_offset) {
  const HeaderType &header_type = phv_factory.get_header_type(header_id);
  return header_type.get_bit_width(field_offset);
}

size_t
P4Objects::get_header_bits(header_id_t header_id) {
  const HeaderType &header_type = phv_factory.get_header_type(header_id);
  return header_type.get_bit_width();
}

std::tuple<header_id_t, int>
P4Objects::field_info(const string &header_name, const string &field_name) {
  auto it = field_aliases.find(header_name + "." + field_name);
  if (it != field_aliases.end())
    return field_info(std::get<0>(it->second), std::get<1>(it->second));
  header_id_t header_id = get_header_id(header_name);
  return std::make_tuple(header_id, get_field_offset(header_id, field_name));
}

bool
P4Objects::field_exists(const string &header_name,
                        const string &field_name) const {
  // TODO(antonin): the alias feature, while correcty-handled during packet
  // processing in phv.cpp is kind of hacky here and needs to be improved.
  if (field_aliases.find(header_name + "." + field_name) != field_aliases.end())
    return true;
  const auto it = header_to_type_map.find(header_name);
  if (it == header_to_type_map.end()) return false;
  const HeaderType *header_type = it->second;
  return (header_type->get_field_offset(field_name) != -1);
}

bool
P4Objects::check_required_fields(
    const std::set<header_field_pair> &required_fields) {
  bool res = true;
  for (const auto &p : required_fields) {
    if (!field_exists(p.first, p.second)) {
      res = false;
      outstream << "Field " << p.first << "." << p.second
                << " is required by switch target but is not defined\n";
    }
  }
  return res;
}

std::unique_ptr<CalculationsMap::MyC>
P4Objects::check_hash(const std::string &name) const {
  auto h = CalculationsMap::get_instance()->get_copy(name);
  if (!h) outstream << "Unknown hash algorithm: " << name  << std::endl;
  return h;
}

}  // namespace bm<|MERGE_RESOLUTION|>--- conflicted
+++ resolved
@@ -108,12 +108,8 @@
 }
 
 int
-<<<<<<< HEAD
-P4Objects::init_objects(std::istream *is, LookupStructureFactory & lookup_factory,
-=======
 P4Objects::init_objects(std::istream *is,
                         LookupStructureFactory * lookup_factory,
->>>>>>> f1cd3c41
                         int device_id, size_t cxt_id,
                         std::shared_ptr<TransportIface> notifications_transport,
                         const std::set<header_field_pair> &required_fields,
