--- conflicted
+++ resolved
@@ -35,11 +35,7 @@
 std::unique_ptr<MatchUnitAbstract<V> >
 create_match_unit(const std::string match_type, const size_t size,
                   const MatchKeyBuilder &match_key_builder,
-<<<<<<< HEAD
-                  LookupStructureFactory * lookup_factory) {
-=======
                   LookupStructureFactory *lookup_factory) {
->>>>>>> 9ef58473
   typedef MatchUnitExact<V> MUExact;
   typedef MatchUnitLPM<V> MULPM;
   typedef MatchUnitTernary<V> MUTernary;
@@ -449,19 +445,11 @@
 MatchTable::create(const std::string &match_type,
                    const std::string &name, p4object_id_t id,
                    size_t size, const MatchKeyBuilder &match_key_builder,
-<<<<<<< HEAD
-                   LookupStructureFactory * lookup_factory,
-                   bool with_counters, bool with_ageing) {
-  std::unique_ptr<MatchUnitAbstract<ActionEntry> > match_unit =
-    create_match_unit<ActionEntry>(match_type, size, match_key_builder,
-        lookup_factory);
-=======
                    LookupStructureFactory *lookup_factory,
                    bool with_counters, bool with_ageing) {
   std::unique_ptr<MatchUnitAbstract<ActionEntry> > match_unit =
     create_match_unit<ActionEntry>(match_type, size, match_key_builder,
                                    lookup_factory);
->>>>>>> 9ef58473
 
   return std::unique_ptr<MatchTable>(
     new MatchTable(name, id, std::move(match_unit),
@@ -482,19 +470,11 @@
                            const std::string &name, p4object_id_t id,
                            size_t size,
                            const MatchKeyBuilder &match_key_builder,
-<<<<<<< HEAD
-                           LookupStructureFactory * lookup_factory,
-                           bool with_counters, bool with_ageing) {
-  std::unique_ptr<MatchUnitAbstract<IndirectIndex> > match_unit =
-    create_match_unit<IndirectIndex>(match_type, size, match_key_builder,
-        lookup_factory);
-=======
                            LookupStructureFactory *lookup_factory,
                            bool with_counters, bool with_ageing) {
   std::unique_ptr<MatchUnitAbstract<IndirectIndex> > match_unit =
     create_match_unit<IndirectIndex>(match_type, size, match_key_builder,
                                      lookup_factory);
->>>>>>> 9ef58473
 
   return std::unique_ptr<MatchTableIndirect>(
     new MatchTableIndirect(name, id, std::move(match_unit),
@@ -724,8 +704,7 @@
   if (rc == MatchErrorCode::SUCCESS) {
     BMLOG_DEBUG("Set default member for table '{}' to {}", get_name(), mbr);
   } else {
-    BMLOG_ERROR(
-        "Error when trying to set default member for table '{}' to {}",
+    BMLOG_ERROR("Error when trying to set default member for table '{}' to {}",
                 get_name(), mbr);
   }
 
@@ -863,19 +842,11 @@
                              const std::string &name, p4object_id_t id,
                              size_t size,
                              const MatchKeyBuilder &match_key_builder,
-<<<<<<< HEAD
-                             LookupStructureFactory * lookup_factory,
-                             bool with_counters, bool with_ageing) {
-  std::unique_ptr<MatchUnitAbstract<IndirectIndex> > match_unit =
-    create_match_unit<IndirectIndex>(match_type, size, match_key_builder,
-        lookup_factory);
-=======
                              LookupStructureFactory *lookup_factory,
                              bool with_counters, bool with_ageing) {
   std::unique_ptr<MatchUnitAbstract<IndirectIndex> > match_unit =
     create_match_unit<IndirectIndex>(match_type, size, match_key_builder,
                                      lookup_factory);
->>>>>>> 9ef58473
 
   return std::unique_ptr<MatchTableIndirectWS>(
     new MatchTableIndirectWS(name, id, std::move(match_unit),
