/* Copyright 2013-present Barefoot Networks, Inc.
 *
 * Licensed under the Apache License, Version 2.0 (the "License");
 * you may not use this file except in compliance with the License.
 * You may obtain a copy of the License at
 *
 *   http://www.apache.org/licenses/LICENSE-2.0
 *
 * Unless required by applicable law or agreed to in writing, software
 * distributed under the License is distributed on an "AS IS" BASIS,
 * WITHOUT WARRANTIES OR CONDITIONS OF ANY KIND, either express or implied.
 * See the License for the specific language governing permissions and
 * limitations under the License.
 */

/*
 * Gordon Bailey (gb@gordonbailey.net)
 *
 */

#include <bf_lpm_trie/bf_lpm_trie.h>

#include <algorithm>  // for std::swap
#include <unordered_map>
#include <vector>
#include <tuple>
#include <limits>

#include "bm_sim/lookup_structures.h"
#include "bm_sim/match_unit_types.h"


namespace bm {
namespace {  // anonymous

static_assert(sizeof(value_t) == sizeof(internal_handle_t),
              "Invalid type sizes");

// We don't need or want to export these classes outside of this
// compilation unit.

class LPMTrie : public LookupStructure<LPMMatchKey> {
 public:
  explicit LPMTrie(size_t key_width_bytes)
    : key_width_bytes(key_width_bytes) {
      trie = bf_lpm_trie_create(key_width_bytes, true);
    }

  /* Copy constructor */
  LPMTrie(const LPMTrie& other) = delete;

  /* Move constructor */
  LPMTrie(LPMTrie&& other) noexcept
    : key_width_bytes(other.key_width_bytes), trie(other.trie) {}

  ~LPMTrie() {
    bf_lpm_trie_destroy(trie);
  }

  /* Copy assignment operator */
  LPMTrie &operator=(const LPMTrie &other) = delete;

  /* Move assignment operator */
  LPMTrie &operator=(LPMTrie &&other) noexcept {
    key_width_bytes = other.key_width_bytes;
    std::swap(trie, other.trie);
    return *this;
  }

  bool lookup(const ByteContainer & key_data,
              internal_handle_t * handle) override {
    return bf_lpm_trie_lookup(trie, key_data.data(),
                              reinterpret_cast<value_t *>(handle));
  }

  bool entry_exists(const LPMMatchKey & key) override {
    return bf_lpm_trie_has_prefix(trie, key.data.data(), key.prefix_length);
  }

<<<<<<< HEAD
    virtual void store_entry(const std::vector<LPMMatchKey> & keys, std::vector<internal_handle_t> handles) override {
      // check that the vectors are the same size
      if(keys.size() == handles.size()) {
        int size = keys.size();
        for (int i = 0; i < size; i++) {
          bf_lpm_trie_insert(trie, keys[i].data.data(), keys[i].prefix_length, (value_t) handles[i]);
        }
      } else {
        throw std::runtime_error("Error in LookupStructure vector store_entry: there must be the same number of keys and handles");
      }
    }

    virtual void delete_entry(const LPMMatchKey & key) override{
      bf_lpm_trie_delete(trie, key.data.data(), key.prefix_length);
    }
=======
  void store_entry(const LPMMatchKey & key,
                   internal_handle_t handle) override {
    bf_lpm_trie_insert(trie, key.data.data(), key.prefix_length,
        (value_t) handle);
  }
>>>>>>> f938c1bd

  void delete_entry(const LPMMatchKey & key) override {
    bf_lpm_trie_delete(trie, key.data.data(), key.prefix_length);
  }

  void clear() override {
    bf_lpm_trie_destroy(trie);
    trie = bf_lpm_trie_create(key_width_bytes, true);
  }

 private:
  size_t key_width_bytes{0};
  bf_lpm_trie_t *trie{nullptr};
};

class ExactMap : public LookupStructure<ExactMatchKey> {
 public:
  explicit ExactMap(size_t size) {
    entries_map.reserve(size);
  }

  bool lookup(const ByteContainer & key,
              internal_handle_t * handle) override {
    const auto entry_it = entries_map.find(key);
    if (entry_it == entries_map.end()) {
      return false;  // Nothing found
    } else {
      *handle = entry_it->second;
      return true;
    }
  }

  bool entry_exists(const ExactMatchKey & key) override {
    (void) key;
    return entries_map.find(key.data) != entries_map.end();
  }

  void store_entry(const ExactMatchKey & key,
      internal_handle_t handle) override {
    entries_map[key.data] = handle;  // key is copied, which is not great
  }

  void delete_entry(const ExactMatchKey & key) override {
    entries_map.erase(key.data);
  }

<<<<<<< HEAD
    virtual void store_entry(const std::vector<ExactMatchKey> & keys, std::vector<internal_handle_t> handles) override {
      // check that the vectors are the same size
      if(keys.size() == handles.size()) {
        int size = keys.size();
        for (int i = 0; i < size; i++) {
          entries_map[keys[i].data] = handles[i];
        }
      } else {
        throw std::runtime_error("Error in LookupStructure vector store_entry: there must be the same number of keys and handles");
      }
    }

    virtual void delete_entry(const ExactMatchKey & key) override{
      entries_map.erase(key.data);
    }
=======
  void clear() override {
    entries_map.clear();
  }
>>>>>>> f938c1bd

 private:
  // TODO(gordon) Should this be internal_handle_t ?
  std::unordered_map<ByteContainer, entry_handle_t, ByteContainerKeyHash>
    entries_map{};
};

class TernaryMap : public LookupStructure<TernaryMatchKey> {
 public:
  explicit TernaryMap(size_t nbytes_key)
    : nbytes_key(nbytes_key) {}

  bool lookup(const ByteContainer & key_data,
      internal_handle_t * handle) override {
    int min_priority = std::numeric_limits<int>::max();;
    bool match;

    const TernaryMatchKey *entry;
    const TernaryMatchKey *min_entry = nullptr;
    entry_handle_t min_handle = 0;

    for (auto it = this->handles.begin(); it != this->handles.end(); ++it) {
      entry = &std::get<0>(*it);

      if (entry->priority >= min_priority) continue;

      match = true;
      for (size_t byte_index = 0; byte_index < this->nbytes_key; byte_index++) {
        if (entry->data[byte_index] !=
            (key_data[byte_index] & entry->mask[byte_index])) {
          match = false;
          break;
        }
      }

      if (match) {
        min_priority = entry->priority;
        min_entry = entry;
        min_handle = std::get<1>(*it);
      }
    }

    if (min_entry) {
      *handle = min_handle;
      return true;
    }

<<<<<<< HEAD
    virtual void store_entry(const std::vector<TernaryMatchKey> & keys, std::vector<internal_handle_t> handles) override {
      // check that the vectors are the same size
      if(keys.size() == handles.size()) {
        int size = keys.size();
        for (int i = 0; i < size; i++) {
          // TODO
        }
      } else {
        throw std::runtime_error("Error in LookupStructure vector store_entry: there must be the same number of keys and handles");
      }
    }

    virtual void delete_entry(const TernaryMatchKey & key) override{
      (void) key;
    }
=======
    return false;
  }

  bool entry_exists(const TernaryMatchKey & key) override {
    auto it = find_handle(key);
>>>>>>> f938c1bd

    return it != this->handles.end();
  }

  void store_entry(const TernaryMatchKey & key,
      internal_handle_t handle) override {
    // TODO(gordon) avoid copying key ?
    handles.emplace_back(std::make_tuple(key, handle));
  }

  void delete_entry(const TernaryMatchKey & key) override {
    auto it = find_handle(key);
    this->handles.erase(it);
  }

  void clear() override {
    this->handles.clear();
  }

 private:
  std::vector<std::tuple<TernaryMatchKey, internal_handle_t>> handles;
  size_t nbytes_key;

  decltype(handles)::iterator find_handle(const TernaryMatchKey & key) {
    auto it = this->handles.begin();
    for (; it != this->handles.end(); ++it) {
      const TernaryMatchKey &entry = std::get<0>(*it);

      if (entry.priority == key.priority &&
          entry.data == key.data &&
          entry.mask == key.mask) {
        break;
      }
    }
    return it;
  }
};

}  // anonymous namespace

void LookupStructureFactory::create(
       std::unique_ptr<LookupStructure<ExactMatchKey>> * ls,
       size_t size, size_t nbytes_key) {
  (void) nbytes_key;
  ls->reset(new ExactMap(size));
}

void LookupStructureFactory::create(
       std::unique_ptr<LookupStructure<LPMMatchKey>> * ls,
       size_t size, size_t nbytes_key) {
  (void)size;
  ls->reset(new LPMTrie(nbytes_key));
}

void LookupStructureFactory::create(
       std::unique_ptr<LookupStructure<TernaryMatchKey>> * ls,
       size_t size, size_t nbytes_key) {
  (void) size;
  ls->reset(new TernaryMap(nbytes_key));
}

}  // namespace bm<|MERGE_RESOLUTION|>--- conflicted
+++ resolved
@@ -77,29 +77,27 @@
     return bf_lpm_trie_has_prefix(trie, key.data.data(), key.prefix_length);
   }
 
-<<<<<<< HEAD
-    virtual void store_entry(const std::vector<LPMMatchKey> & keys, std::vector<internal_handle_t> handles) override {
-      // check that the vectors are the same size
-      if(keys.size() == handles.size()) {
-        int size = keys.size();
-        for (int i = 0; i < size; i++) {
-          bf_lpm_trie_insert(trie, keys[i].data.data(), keys[i].prefix_length, (value_t) handles[i]);
-        }
-      } else {
-        throw std::runtime_error("Error in LookupStructure vector store_entry: there must be the same number of keys and handles");
-      }
-    }
-
-    virtual void delete_entry(const LPMMatchKey & key) override{
-      bf_lpm_trie_delete(trie, key.data.data(), key.prefix_length);
-    }
-=======
+  virtual void store_entry(const std::vector<LPMMatchKey> & keys,
+                           std::vector<internal_handle_t> handles) override {
+    // check that the vectors are the same size
+    if(keys.size() == handles.size()) {
+      int size = keys.size();
+      for (int i = 0; i < size; i++) {
+        bf_lpm_trie_insert(trie, keys[i].data.data(), keys[i].prefix_length,
+                           (value_t) handles[i]);
+      }
+    } else {
+      throw std::runtime_error(
+          "Error in LookupStructure vector store_entry: "
+          "there must be the same number of keys and handles");
+    }
+  }
+
   void store_entry(const LPMMatchKey & key,
                    internal_handle_t handle) override {
     bf_lpm_trie_insert(trie, key.data.data(), key.prefix_length,
         (value_t) handle);
   }
->>>>>>> f938c1bd
 
   void delete_entry(const LPMMatchKey & key) override {
     bf_lpm_trie_delete(trie, key.data.data(), key.prefix_length);
@@ -146,27 +144,23 @@
     entries_map.erase(key.data);
   }
 
-<<<<<<< HEAD
-    virtual void store_entry(const std::vector<ExactMatchKey> & keys, std::vector<internal_handle_t> handles) override {
-      // check that the vectors are the same size
-      if(keys.size() == handles.size()) {
-        int size = keys.size();
-        for (int i = 0; i < size; i++) {
-          entries_map[keys[i].data] = handles[i];
-        }
-      } else {
-        throw std::runtime_error("Error in LookupStructure vector store_entry: there must be the same number of keys and handles");
-      }
-    }
-
-    virtual void delete_entry(const ExactMatchKey & key) override{
-      entries_map.erase(key.data);
-    }
-=======
+  void store_entry(const std::vector<ExactMatchKey> & keys,
+                           std::vector<internal_handle_t> handles) override {
+    // check that the vectors are the same size
+    if(keys.size() == handles.size()) {
+      int size = keys.size();
+      for (int i = 0; i < size; i++) {
+        entries_map[keys[i].data] = handles[i];
+      }
+    } else {
+      throw std::runtime_error("Error in LookupStructure vector store_entry: "
+                               "there must be the same number of keys and handles");
+    }
+  }
+
   void clear() override {
     entries_map.clear();
   }
->>>>>>> f938c1bd
 
  private:
   // TODO(gordon) Should this be internal_handle_t ?
@@ -214,29 +208,25 @@
       return true;
     }
 
-<<<<<<< HEAD
-    virtual void store_entry(const std::vector<TernaryMatchKey> & keys, std::vector<internal_handle_t> handles) override {
-      // check that the vectors are the same size
-      if(keys.size() == handles.size()) {
-        int size = keys.size();
-        for (int i = 0; i < size; i++) {
-          // TODO
-        }
-      } else {
-        throw std::runtime_error("Error in LookupStructure vector store_entry: there must be the same number of keys and handles");
-      }
-    }
-
-    virtual void delete_entry(const TernaryMatchKey & key) override{
-      (void) key;
-    }
-=======
     return false;
+  }
+
+  void store_entry(const std::vector<TernaryMatchKey> & keys,
+                   std::vector<internal_handle_t> handles) override {
+    // check that the vectors are the same size
+    if(keys.size() == handles.size()) {
+      int size = keys.size();
+      for (int i = 0; i < size; i++) {
+        store_entry(keys[i], handles[i]);
+      }
+    } else {
+      throw std::runtime_error("Error in LookupStructure vector store_entry: "
+                               "there must be the same number of keys and handles");
+    }
   }
 
   bool entry_exists(const TernaryMatchKey & key) override {
     auto it = find_handle(key);
->>>>>>> f938c1bd
 
     return it != this->handles.end();
   }
