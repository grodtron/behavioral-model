#include <bf_lpm_trie/bf_lpm_trie.h>

#include <type_traits>
#include <algorithm> // for std::swap

#include "bm_sim/lookup_structures.h"
#include "bm_sim/match_unit_types.h"
#include "bm_sim/match_units.h"
#include "bm_sim/match_tables.h"

namespace bm {

static_assert(sizeof(value_t) == sizeof(internal_handle_t),
              "Invalid type sizes");

<<<<<<< HEAD
template <typename V>
class LPMTrie : public LookupStructure<V, LPMEntry> {
=======
// We don't need or want to export these classes outside of this
// compilation unit.
namespace /*anonymous*/ {

class LPMTrie : public LookupStructure<LPMMatchKey> {
>>>>>>> 84564b1c
  public:
    explicit LPMTrie(size_t key_width_bytes)
      : key_width_bytes(key_width_bytes) {
        trie = bf_lpm_trie_create(key_width_bytes, true);
      }

    /* Copy constructor */
    LPMTrie(const LPMTrie& other) = delete;

    /* Move constructor */
    LPMTrie(LPMTrie&& other) noexcept
      : key_width_bytes(other.key_width_bytes), trie(other.trie) {}

    ~LPMTrie() {
      bf_lpm_trie_destroy(trie);
    }

    /* Copy assignment operator */
    LPMTrie &operator=(const LPMTrie &other) = delete;

    /* Move assignment operator */
    LPMTrie &operator=(LPMTrie &&other) noexcept {
      key_width_bytes = other.key_width_bytes;
      std::swap(trie, other.trie);
      return *this;
    }

    virtual bool lookup(const ByteContainer & key_data,
        internal_handle_t * handle) override{
      return bf_lpm_trie_lookup(trie, key_data.data(),
                                reinterpret_cast<value_t *>(handle));
    }

    virtual bool entry_exists(const LPMMatchKey & key) override{
      return bf_lpm_trie_has_prefix(trie, key.data.data(), key.prefix_length);
    }

    virtual void store_entry(const LPMMatchKey & key,
        internal_handle_t handle) override{
      bf_lpm_trie_insert(trie, key.data.data(), key.prefix_length,
          (value_t) handle);
    }

    virtual void delete_entry(const LPMMatchKey & key) override{
      bf_lpm_trie_delete(trie, key.data.data(), key.prefix_length);
    }

    virtual void clear() override{
      bf_lpm_trie_destroy(trie);
      trie = bf_lpm_trie_create(key_width_bytes, true);
    }

  private:
    size_t key_width_bytes{0};
    bf_lpm_trie_t *trie{nullptr};

};

// TODO
class ExactMap : public LookupStructure<ExactMatchKey> {
  public:
    ExactMap(size_t size){
      entries_map.reserve(size);
    }

    virtual bool lookup(const ByteContainer & key,
        internal_handle_t * handle) override{
      const auto entry_it = entries_map.find(key);
      if (entry_it == entries_map.end()) {
        return false; // Nothing found
      }else{
        *handle = entry_it->second; // TODO handle is internal_handle_t,
                                    // entry_it->second is entry_handle_t .....
        return true;
      }
    }

    virtual bool entry_exists(const ExactMatchKey & key) override{
      (void) key;
      return entries_map.find(key.data) != entries_map.end();
    }

    virtual void store_entry(const ExactMatchKey & key,
        internal_handle_t handle) override{
      // TODO same thing, I think the type of entries_map is wrong ...
      entries_map[key.data] = handle;  // key is copied, which is not great
    }

    virtual void delete_entry(const ExactMatchKey & key) override{
      entries_map.erase(key.data);
    }

    virtual void clear() override{
      entries_map.clear();
    }
  private:
    // TODO should be internal_handle_t I think .. ?
    std::unordered_map<ByteContainer, entry_handle_t, ByteContainerKeyHash>
      entries_map{};
};

// TODO
// uuuuuuuuuuuuugh ok so we will have to do a little bit of redundant
// storage of some stuff.
//
// ok but already LPM and Exact are storing handles two places...
// but they're not duplicating the keys and stuff...
//
// but we need this to be completely seperated to be able to model it....
//
// blargh
//
class TernaryMap : public LookupStructure<TernaryMatchKey> {
  public:
    virtual bool lookup(const ByteContainer & key_data,
        internal_handle_t * handle) override{
      (void) key_data;
      (void) handle;
      return true;
    }

    virtual bool entry_exists(const TernaryMatchKey & key) override{
      (void) key;
      return false;
    }

    virtual void store_entry(const TernaryMatchKey & key,
        internal_handle_t handle) override{
      (void) key;
      (void) handle;
    }

    virtual void delete_entry(const TernaryMatchKey & key) override{
      (void) key;
    }

    virtual void clear() override{
    }
};

<<<<<<< HEAD

=======
} // anonymous namespace

// We'll use a macro to avoid lengthy and repetitive specialization of
// all of these templates, since we can't partially specialize
#define LOOKUP_STRUCTURE_FACTORY_CREATE(k, lookup_structure, args) \
  template <> \
  LookupStructure<k> * \
  LookupStructureFactory::create<k>() { \
    return new lookup_structure args; \
  }

LOOKUP_STRUCTURE_FACTORY_CREATE(ExactMatchKey, ExactMap, (500))
LOOKUP_STRUCTURE_FACTORY_CREATE(LPMMatchKey, LPMTrie, (32))
LOOKUP_STRUCTURE_FACTORY_CREATE(TernaryMatchKey, TernaryMap, ())

#undef LOOKUP_STRUCTURE_FACTORY_CREATE
>>>>>>> 84564b1c

} // namespace bm<|MERGE_RESOLUTION|>--- conflicted
+++ resolved
@@ -13,16 +13,10 @@
 static_assert(sizeof(value_t) == sizeof(internal_handle_t),
               "Invalid type sizes");
 
-<<<<<<< HEAD
-template <typename V>
-class LPMTrie : public LookupStructure<V, LPMEntry> {
-=======
 // We don't need or want to export these classes outside of this
 // compilation unit.
-namespace /*anonymous*/ {
 
 class LPMTrie : public LookupStructure<LPMMatchKey> {
->>>>>>> 84564b1c
   public:
     explicit LPMTrie(size_t key_width_bytes)
       : key_width_bytes(key_width_bytes) {
@@ -163,25 +157,5 @@
     }
 };
 
-<<<<<<< HEAD
-
-=======
-} // anonymous namespace
-
-// We'll use a macro to avoid lengthy and repetitive specialization of
-// all of these templates, since we can't partially specialize
-#define LOOKUP_STRUCTURE_FACTORY_CREATE(k, lookup_structure, args) \
-  template <> \
-  LookupStructure<k> * \
-  LookupStructureFactory::create<k>() { \
-    return new lookup_structure args; \
-  }
-
-LOOKUP_STRUCTURE_FACTORY_CREATE(ExactMatchKey, ExactMap, (500))
-LOOKUP_STRUCTURE_FACTORY_CREATE(LPMMatchKey, LPMTrie, (32))
-LOOKUP_STRUCTURE_FACTORY_CREATE(TernaryMatchKey, TernaryMap, ())
-
-#undef LOOKUP_STRUCTURE_FACTORY_CREATE
->>>>>>> 84564b1c
 
 } // namespace bm