/* Copyright 2013-present Barefoot Networks, Inc.
 *
 * Licensed under the Apache License, Version 2.0 (the "License");
 * you may not use this file except in compliance with the License.
 * You may obtain a copy of the License at
 *
 *   http://www.apache.org/licenses/LICENSE-2.0
 *
 * Unless required by applicable law or agreed to in writing, software
 * distributed under the License is distributed on an "AS IS" BASIS,
 * WITHOUT WARRANTIES OR CONDITIONS OF ANY KIND, either express or implied.
 * See the License for the specific language governing permissions and
 * limitations under the License.
 */

/*
 * Antonin Bas (antonin@barefootnetworks.com)
 *
 */

#include "bm_sim/context.h"

#include <string>
#include <vector>
#include <set>

namespace bm {

Context::Context() {
  p4objects = std::make_shared<P4Objects>();
  p4objects_rt = p4objects;
}

// ---------- runtime interfaces ----------

MatchErrorCode
Context::mt_add_entry(const std::string &table_name,
                      const std::vector<MatchKeyParam> &match_key,
                      const std::string &action_name,
                      ActionData action_data,
                      entry_handle_t *handle,
                      int priority) {
  boost::shared_lock<boost::shared_mutex> lock(request_mutex);
  MatchTableAbstract *abstract_table =
    p4objects_rt->get_abstract_match_table(table_name);
  assert(abstract_table);
  MatchTable *table = dynamic_cast<MatchTable *>(abstract_table);
  if (!table) return MatchErrorCode::WRONG_TABLE_TYPE;
  const ActionFn *action = p4objects_rt->get_action(table_name, action_name);
  assert(action);
  return table->add_entry(
    match_key, action, std::move(action_data), handle, priority);
}

MatchErrorCode
Context::mt_add_entry(const std::string &table_name,
            const std::vector<std::vector<MatchKeyParam>> &match_key,
            const std::vector<std::string> &action_name,
            std::vector<ActionData> action_data,
            std::vector<entry_handle_t *> handle,
            std::vector<int> priority) {
  boost::shared_lock<boost::shared_mutex> lock(request_mutex);
  MatchTableAbstract *abstract_table =
    p4objects_rt->get_abstract_match_table(table_name);
  assert(abstract_table);
  MatchTable *table = dynamic_cast<MatchTable *>(abstract_table);
  if (!table) return MatchErrorCode::WRONG_TABLE_TYPE;

  std::vector<const ActionFn*> action_fn_vector;
  for (size_t i = 0; i < action_name.size(); i++) {
    const ActionFn *action = p4objects_rt->get_action(action_name[i]);
    assert(action);
    action_fn_vector.push_back(action);
  }

  return table->add_entry(
    match_key, action_fn_vector, std::move(action_data), handle, priority);
}

MatchErrorCode
Context::mt_set_default_action(const std::string &table_name,
                               const std::string &action_name,
                               ActionData action_data) {
  boost::shared_lock<boost::shared_mutex> lock(request_mutex);
  MatchTableAbstract *abstract_table =
    p4objects_rt->get_abstract_match_table(table_name);
  assert(abstract_table);
  MatchTable *table = dynamic_cast<MatchTable *>(abstract_table);
  if (!table) return MatchErrorCode::WRONG_TABLE_TYPE;
  const ActionFn *action = p4objects_rt->get_action(table_name, action_name);
  assert(action);
  return table->set_default_action(action, std::move(action_data));
}

MatchErrorCode
Context::mt_delete_entry(const std::string &table_name,
                         entry_handle_t handle) {
  boost::shared_lock<boost::shared_mutex> lock(request_mutex);
  MatchTableAbstract *abstract_table =
    p4objects_rt->get_abstract_match_table(table_name);
  assert(abstract_table);
  MatchTable *table = dynamic_cast<MatchTable *>(abstract_table);
  if (!table) return MatchErrorCode::WRONG_TABLE_TYPE;
  return table->delete_entry(handle);
}

MatchErrorCode
Context::mt_modify_entry(const std::string &table_name,
                         entry_handle_t handle,
                         const std::string &action_name,
                         const ActionData action_data) {
  boost::shared_lock<boost::shared_mutex> lock(request_mutex);
  MatchTableAbstract *abstract_table =
    p4objects_rt->get_abstract_match_table(table_name);
  assert(abstract_table);
  MatchTable *table = dynamic_cast<MatchTable *>(abstract_table);
  if (!table) return MatchErrorCode::WRONG_TABLE_TYPE;
  const ActionFn *action = p4objects_rt->get_action(table_name, action_name);
  assert(action);
  return table->modify_entry(handle, action, std::move(action_data));
}

MatchErrorCode
Context::mt_set_entry_ttl(const std::string &table_name,
                          entry_handle_t handle,
                          unsigned int ttl_ms) {
  MatchTableAbstract *abstract_table =
    p4objects_rt->get_abstract_match_table(table_name);
  if (!abstract_table) return MatchErrorCode::INVALID_TABLE_NAME;
  return abstract_table->set_entry_ttl(handle, ttl_ms);
}

MatchErrorCode
Context::get_mt_indirect(
    const std::string &table_name, MatchTableIndirect **table
) {
  MatchTableAbstract *abstract_table =
    p4objects_rt->get_abstract_match_table(table_name);
  if (!abstract_table) return MatchErrorCode::INVALID_TABLE_NAME;
  *table = dynamic_cast<MatchTableIndirect *>(abstract_table);
  if (!(*table)) return MatchErrorCode::WRONG_TABLE_TYPE;
  return MatchErrorCode::SUCCESS;
}

MatchErrorCode
Context::mt_indirect_add_member(
    const std::string &table_name, const std::string &action_name,
    ActionData action_data, mbr_hdl_t *mbr) {
  MatchErrorCode rc;
  MatchTableIndirect *table;
  boost::shared_lock<boost::shared_mutex> lock(request_mutex);
  if ((rc = get_mt_indirect(table_name, &table)) != MatchErrorCode::SUCCESS)
    return rc;
  const ActionFn *action = p4objects_rt->get_action(table_name, action_name);
  if (!action) return MatchErrorCode::INVALID_ACTION_NAME;
  return table->add_member(action, std::move(action_data), mbr);
}

MatchErrorCode
Context::mt_indirect_delete_member(const std::string &table_name,
                                   mbr_hdl_t mbr) {
  MatchErrorCode rc;
  MatchTableIndirect *table;
  boost::shared_lock<boost::shared_mutex> lock(request_mutex);
  if ((rc = get_mt_indirect(table_name, &table)) != MatchErrorCode::SUCCESS)
    return rc;
  return table->delete_member(mbr);
}

MatchErrorCode
Context::mt_indirect_modify_member(const std::string &table_name,
                                   mbr_hdl_t mbr,
                                   const std::string &action_name,
                                   ActionData action_data) {
  MatchErrorCode rc;
  MatchTableIndirect *table;
  boost::shared_lock<boost::shared_mutex> lock(request_mutex);
  if ((rc = get_mt_indirect(table_name, &table)) != MatchErrorCode::SUCCESS)
    return rc;
  const ActionFn *action = p4objects_rt->get_action(table_name, action_name);
  if (!action) return MatchErrorCode::INVALID_ACTION_NAME;
  return table->modify_member(mbr, action, std::move(action_data));
}

MatchErrorCode
Context::mt_indirect_add_entry(
    const std::string &table_name,
    const std::vector<MatchKeyParam> &match_key,
    mbr_hdl_t mbr, entry_handle_t *handle, int priority) {
  MatchErrorCode rc;
  MatchTableIndirect *table;
  boost::shared_lock<boost::shared_mutex> lock(request_mutex);
  if ((rc = get_mt_indirect(table_name, &table)) != MatchErrorCode::SUCCESS)
    return rc;
  return table->add_entry(match_key, mbr, handle, priority);
}

MatchErrorCode
Context::mt_indirect_modify_entry(const std::string &table_name,
                                  entry_handle_t handle,
                                  mbr_hdl_t mbr) {
  MatchErrorCode rc;
  MatchTableIndirect *table;
  boost::shared_lock<boost::shared_mutex> lock(request_mutex);
  if ((rc = get_mt_indirect(table_name, &table)) != MatchErrorCode::SUCCESS)
    return rc;
  return table->modify_entry(handle, mbr);
}

MatchErrorCode
Context::mt_indirect_delete_entry(const std::string &table_name,
                                  entry_handle_t handle) {
  MatchErrorCode rc;
  MatchTableIndirect *table;
  boost::shared_lock<boost::shared_mutex> lock(request_mutex);
  if ((rc = get_mt_indirect(table_name, &table)) != MatchErrorCode::SUCCESS)
    return rc;
  return table->delete_entry(handle);
}

MatchErrorCode
Context::mt_indirect_set_entry_ttl(const std::string &table_name,
                                   entry_handle_t handle,
                                   unsigned int ttl_ms) {
  MatchTableAbstract *abstract_table =
    p4objects_rt->get_abstract_match_table(table_name);
  if (!abstract_table) return MatchErrorCode::INVALID_TABLE_NAME;
  return abstract_table->set_entry_ttl(handle, ttl_ms);
}

MatchErrorCode
Context::mt_indirect_set_default_member(const std::string &table_name,
                                        mbr_hdl_t mbr) {
  MatchErrorCode rc;
  MatchTableIndirect *table;
  boost::shared_lock<boost::shared_mutex> lock(request_mutex);
  if ((rc = get_mt_indirect(table_name, &table)) != MatchErrorCode::SUCCESS)
    return rc;
  return table->set_default_member(mbr);
}

MatchErrorCode
Context::get_mt_indirect_ws(const std::string &table_name,
                            MatchTableIndirectWS **table) {
  MatchTableAbstract *abstract_table =
    p4objects_rt->get_abstract_match_table(table_name);
  if (!abstract_table) return MatchErrorCode::INVALID_TABLE_NAME;
  *table = dynamic_cast<MatchTableIndirectWS *>(abstract_table);
  if (!(*table)) return MatchErrorCode::WRONG_TABLE_TYPE;
  return MatchErrorCode::SUCCESS;
}

MatchErrorCode
Context::mt_indirect_ws_create_group(const std::string &table_name,
                                     grp_hdl_t *grp) {
  MatchErrorCode rc;
  MatchTableIndirectWS *table;
  boost::shared_lock<boost::shared_mutex> lock(request_mutex);
  if ((rc = get_mt_indirect_ws(table_name, &table)) != MatchErrorCode::SUCCESS)
    return rc;
  return table->create_group(grp);
}

MatchErrorCode
Context::mt_indirect_ws_delete_group(const std::string &table_name,
                                     grp_hdl_t grp) {
  MatchErrorCode rc;
  MatchTableIndirectWS *table;
  boost::shared_lock<boost::shared_mutex> lock(request_mutex);
  if ((rc = get_mt_indirect_ws(table_name, &table)) != MatchErrorCode::SUCCESS)
    return rc;
  return table->delete_group(grp);
}

MatchErrorCode
Context::mt_indirect_ws_add_member_to_group(
    const std::string &table_name, mbr_hdl_t mbr, grp_hdl_t grp) {
  MatchErrorCode rc;
  MatchTableIndirectWS *table;
  boost::shared_lock<boost::shared_mutex> lock(request_mutex);
  if ((rc = get_mt_indirect_ws(table_name, &table)) != MatchErrorCode::SUCCESS)
    return rc;
  return table->add_member_to_group(mbr, grp);
}

MatchErrorCode
Context::mt_indirect_ws_remove_member_from_group(
    const std::string &table_name,
    mbr_hdl_t mbr, grp_hdl_t grp) {
  MatchErrorCode rc;
  MatchTableIndirectWS *table;
  boost::shared_lock<boost::shared_mutex> lock(request_mutex);
  if ((rc = get_mt_indirect_ws(table_name, &table)) != MatchErrorCode::SUCCESS)
    return rc;
  return table->remove_member_from_group(mbr, grp);
}

MatchErrorCode
Context::mt_indirect_ws_add_entry(
    const std::string &table_name,
    const std::vector<MatchKeyParam> &match_key,
    grp_hdl_t grp, entry_handle_t *handle, int priority) {
  MatchErrorCode rc;
  MatchTableIndirectWS *table;
  boost::shared_lock<boost::shared_mutex> lock(request_mutex);
  if ((rc = get_mt_indirect_ws(table_name, &table)) != MatchErrorCode::SUCCESS)
    return rc;
  return table->add_entry_ws(match_key, grp, handle, priority);
}

MatchErrorCode
Context::mt_indirect_ws_modify_entry(const std::string &table_name,
                                     entry_handle_t handle,
                                     grp_hdl_t grp) {
  MatchErrorCode rc;
  MatchTableIndirectWS *table;
  boost::shared_lock<boost::shared_mutex> lock(request_mutex);
  if ((rc = get_mt_indirect_ws(table_name, &table)) != MatchErrorCode::SUCCESS)
    return rc;
  return table->modify_entry_ws(handle, grp);
}

MatchErrorCode
Context::mt_indirect_ws_set_default_group(const std::string &table_name,
                                          grp_hdl_t grp) {
  MatchErrorCode rc;
  MatchTableIndirectWS *table;
  boost::shared_lock<boost::shared_mutex> lock(request_mutex);
  if ((rc = get_mt_indirect_ws(table_name, &table)) != MatchErrorCode::SUCCESS)
    return rc;
  return table->set_default_group(grp);
}

MatchErrorCode
Context::mt_read_counters(const std::string &table_name,
                          entry_handle_t handle,
                          MatchTableAbstract::counter_value_t *bytes,
                          MatchTableAbstract::counter_value_t *packets) {
  boost::shared_lock<boost::shared_mutex> lock(request_mutex);
  MatchTableAbstract *abstract_table =
    p4objects_rt->get_abstract_match_table(table_name);
  assert(abstract_table);
  return abstract_table->query_counters(handle, bytes, packets);
}

MatchErrorCode
Context::mt_reset_counters(const std::string &table_name) {
  boost::shared_lock<boost::shared_mutex> lock(request_mutex);
  MatchTableAbstract *abstract_table =
    p4objects_rt->get_abstract_match_table(table_name);
  assert(abstract_table);
  return abstract_table->reset_counters();
}

MatchErrorCode
Context::mt_write_counters(const std::string &table_name,
                           entry_handle_t handle,
                           MatchTableAbstract::counter_value_t bytes,
                           MatchTableAbstract::counter_value_t packets) {
  boost::shared_lock<boost::shared_mutex> lock(request_mutex);
  MatchTableAbstract *abstract_table =
    p4objects_rt->get_abstract_match_table(table_name);
  assert(abstract_table);
  return abstract_table->write_counters(handle, bytes, packets);
}

MatchErrorCode
Context::mt_set_meter_rates(const std::string &table_name,
                            entry_handle_t handle,
                            const std::vector<Meter::rate_config_t> &configs) {
  boost::shared_lock<boost::shared_mutex> lock(request_mutex);
  MatchTableAbstract *abstract_table =
    p4objects_rt->get_abstract_match_table(table_name);
  assert(abstract_table);
  return abstract_table->set_meter_rates(handle, configs);
}

Counter::CounterErrorCode
Context::read_counters(const std::string &counter_name,
                       size_t index,
                       MatchTableAbstract::counter_value_t *bytes,
                       MatchTableAbstract::counter_value_t *packets) {
  boost::shared_lock<boost::shared_mutex> lock(request_mutex);
  CounterArray *counter_array = p4objects_rt->get_counter_array(counter_name);
  assert(counter_array);
  return (*counter_array)[index].query_counter(bytes, packets);
}

Counter::CounterErrorCode
Context::reset_counters(const std::string &counter_name) {
  boost::shared_lock<boost::shared_mutex> lock(request_mutex);
  CounterArray *counter_array = p4objects_rt->get_counter_array(counter_name);
  assert(counter_array);
  return counter_array->reset_counters();
}

Counter::CounterErrorCode
Context::write_counters(const std::string &counter_name,
                        size_t index,
                        MatchTableAbstract::counter_value_t bytes,
                        MatchTableAbstract::counter_value_t packets) {
  boost::shared_lock<boost::shared_mutex> lock(request_mutex);
  CounterArray *counter_array = p4objects_rt->get_counter_array(counter_name);
  assert(counter_array);
  return (*counter_array)[index].write_counter(bytes, packets);
}

Context::MeterErrorCode
Context::meter_array_set_rates(
    const std::string &meter_name,
    const std::vector<Meter::rate_config_t> &configs) {
  boost::shared_lock<boost::shared_mutex> lock(request_mutex);
  MeterArray *meter_array = p4objects_rt->get_meter_array(meter_name);
  assert(meter_array);
  return meter_array->set_rates(configs);
}

Context::MeterErrorCode
Context::meter_set_rates(
    const std::string &meter_name, size_t idx,
    const std::vector<Meter::rate_config_t> &configs) {
  boost::shared_lock<boost::shared_mutex> lock(request_mutex);
  MeterArray *meter_array = p4objects_rt->get_meter_array(meter_name);
  assert(meter_array);
  return meter_array->get_meter(idx).set_rates(configs);
}

Context::RegisterErrorCode
Context::register_read(const std::string &register_name,
                       const size_t idx, Data *value) {
  boost::shared_lock<boost::shared_mutex> lock(request_mutex);
  RegisterArray *register_array =
    p4objects_rt->get_register_array(register_name);
  if (!register_array) return Register::ERROR;
  if (idx >= register_array->size()) return Register::INVALID_INDEX;
  auto register_lock = register_array->unique_lock();
  value->set((*register_array)[idx]);
  return Register::SUCCESS;
}

Context::RegisterErrorCode
Context::register_write(const std::string &register_name,
                        const size_t idx, Data value) {
  boost::shared_lock<boost::shared_mutex> lock(request_mutex);
  RegisterArray *register_array =
    p4objects_rt->get_register_array(register_name);
  if (!register_array) return Register::ERROR;
  if (idx >= register_array->size()) return Register::INVALID_INDEX;
  auto register_lock = register_array->unique_lock();
  (*register_array)[idx].set(std::move(value));
  return Register::SUCCESS;
}

Context::RegisterErrorCode
Context::register_write_range(const std::string &register_name,
                              const size_t start, const size_t end,
                              Data value) {
  boost::shared_lock<boost::shared_mutex> lock(request_mutex);
  RegisterArray *register_array =
    p4objects_rt->get_register_array(register_name);
  if (!register_array) return Register::ERROR;
  if (end > register_array->size() || start > end)
    return Register::INVALID_INDEX;
  auto register_lock = register_array->unique_lock();
  for (size_t idx = start; idx < end; idx++)
    register_array->at(idx).set(value);
  return Register::SUCCESS;
}

Context::RegisterErrorCode
Context::register_reset(const std::string &register_name) {
  boost::shared_lock<boost::shared_mutex> lock(request_mutex);
  RegisterArray *register_array =
    p4objects_rt->get_register_array(register_name);
  if (!register_array) return Register::ERROR;
  register_array->reset_state();
  return Register::SUCCESS;
}

MatchErrorCode
Context::dump_table(const std::string& table_name,
                    std::ostream *stream) const {
  boost::shared_lock<boost::shared_mutex> lock(request_mutex);
  MatchTableAbstract *abstract_table =
    p4objects_rt->get_abstract_match_table(table_name);
  assert(abstract_table);
  abstract_table->dump(stream);
  return MatchErrorCode::SUCCESS;
}

// ---------- End runtime interfaces ----------

LearnEngine *
Context::get_learn_engine() {
  return p4objects->get_learn_engine();
}

AgeingMonitor *
Context::get_ageing_monitor() {
  return p4objects->get_ageing_monitor();
}

PHVFactory &
Context::get_phv_factory() {
  return p4objects->get_phv_factory();
}

void
Context::set_notifications_transport(
    std::shared_ptr<TransportIface> transport) {
  notifications_transport = transport;
}

void
Context::set_device_id(int dev_id) {
  device_id = dev_id;
}

void
Context::set_cxt_id(int id) {
  cxt_id = id;
}

void
Context::set_force_arith(bool v) {
  force_arith = v;
}

int
Context::init_objects(std::istream *is,
<<<<<<< HEAD
                      LookupStructureFactory * lookup_factory,
=======
                      LookupStructureFactory *lookup_factory,
>>>>>>> 9ef58473
                      const std::set<header_field_pair> &required_fields,
                      const std::set<header_field_pair> &arith_fields) {
  // initally p4objects_rt == p4objects, so this works
  int status = p4objects_rt->init_objects(is, lookup_factory, device_id, cxt_id,
                                          notifications_transport,
                                          required_fields, arith_fields);
  if (status) return status;
  if (force_arith)
    get_phv_factory().enable_all_arith();
  return 0;
}

Context::ErrorCode
Context::load_new_config(
    std::istream *is,
<<<<<<< HEAD
    LookupStructureFactory * lookup_factory,
=======
    LookupStructureFactory *lookup_factory,
>>>>>>> 9ef58473
    const std::set<header_field_pair> &required_fields,
    const std::set<header_field_pair> &arith_fields) {
  boost::unique_lock<boost::shared_mutex> lock(request_mutex);
  // check that there is no ongoing config swap
  if (p4objects != p4objects_rt) return ErrorCode::ONGOING_SWAP;
  p4objects_rt = std::make_shared<P4Objects>();
  init_objects(is, lookup_factory, required_fields, arith_fields);
  return ErrorCode::SUCCESS;
}

Context::ErrorCode
Context::swap_configs() {
  boost::unique_lock<boost::shared_mutex> lock(request_mutex);
  // no ongoing swap
  if (p4objects == p4objects_rt) return ErrorCode::NO_ONGOING_SWAP;
  swap_ordered = true;
  return ErrorCode::SUCCESS;
}

Context::ErrorCode
Context::reset_state() {
  boost::unique_lock<boost::shared_mutex> lock(request_mutex);
  p4objects_rt->reset_state();
  return ErrorCode::SUCCESS;
}

int
Context::do_swap() {
  if (!swap_ordered) return 1;
  boost::unique_lock<boost::shared_mutex> lock(request_mutex);
  p4objects = p4objects_rt;
  swap_ordered = false;
  return 0;
}

}  // namespace bm<|MERGE_RESOLUTION|>--- conflicted
+++ resolved
@@ -68,7 +68,7 @@
 
   std::vector<const ActionFn*> action_fn_vector;
   for (size_t i = 0; i < action_name.size(); i++) {
-    const ActionFn *action = p4objects_rt->get_action(action_name[i]);
+    const ActionFn *action = p4objects_rt->get_action(table_name, action_name[i]);
     assert(action);
     action_fn_vector.push_back(action);
   }
@@ -528,11 +528,7 @@
 
 int
 Context::init_objects(std::istream *is,
-<<<<<<< HEAD
-                      LookupStructureFactory * lookup_factory,
-=======
                       LookupStructureFactory *lookup_factory,
->>>>>>> 9ef58473
                       const std::set<header_field_pair> &required_fields,
                       const std::set<header_field_pair> &arith_fields) {
   // initally p4objects_rt == p4objects, so this works
@@ -548,11 +544,7 @@
 Context::ErrorCode
 Context::load_new_config(
     std::istream *is,
-<<<<<<< HEAD
-    LookupStructureFactory * lookup_factory,
-=======
     LookupStructureFactory *lookup_factory,
->>>>>>> 9ef58473
     const std::set<header_field_pair> &required_fields,
     const std::set<header_field_pair> &arith_fields) {
   boost::unique_lock<boost::shared_mutex> lock(request_mutex);
