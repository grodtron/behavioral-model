/* Copyright 2013-present Barefoot Networks, Inc.
 *
 * Licensed under the Apache License, Version 2.0 (the "License");
 * you may not use this file except in compliance with the License.
 * You may obtain a copy of the License at
 *
 *   http://www.apache.org/licenses/LICENSE-2.0
 *
 * Unless required by applicable law or agreed to in writing, software
 * distributed under the License is distributed on an "AS IS" BASIS,
 * WITHOUT WARRANTIES OR CONDITIONS OF ANY KIND, either express or implied.
 * See the License for the specific language governing permissions and
 * limitations under the License.
 */

/*
 * Antonin Bas (antonin@barefootnetworks.com)
 *
 */

#include "bm_sim/context.h"

#include <string>
#include <vector>
#include <set>

namespace bm {

Context::Context() {
  p4objects = std::make_shared<P4Objects>();
  p4objects_rt = p4objects;
}

// ---------- runtime interfaces ----------

MatchErrorCode
Context::mt_add_entry(const std::string &table_name,
                      const std::vector<MatchKeyParam> &match_key,
                      const std::string &action_name,
                      ActionData action_data,
                      entry_handle_t *handle,
                      int priority) {
  boost::shared_lock<boost::shared_mutex> lock(request_mutex);
  MatchTableAbstract *abstract_table =
    p4objects_rt->get_abstract_match_table(table_name);
  assert(abstract_table);
  MatchTable *table = dynamic_cast<MatchTable *>(abstract_table);
  if (!table) return MatchErrorCode::WRONG_TABLE_TYPE;
  const ActionFn *action = p4objects_rt->get_action(table_name, action_name);
  assert(action);
  return table->add_entry(
    match_key, action, std::move(action_data), handle, priority);
}

MatchErrorCode
Context::mt_set_default_action(const std::string &table_name,
                               const std::string &action_name,
                               ActionData action_data) {
  boost::shared_lock<boost::shared_mutex> lock(request_mutex);
  MatchTableAbstract *abstract_table =
    p4objects_rt->get_abstract_match_table(table_name);
  assert(abstract_table);
  MatchTable *table = dynamic_cast<MatchTable *>(abstract_table);
  if (!table) return MatchErrorCode::WRONG_TABLE_TYPE;
  const ActionFn *action = p4objects_rt->get_action(table_name, action_name);
  assert(action);
  return table->set_default_action(action, std::move(action_data));
}

MatchErrorCode
Context::mt_delete_entry(const std::string &table_name,
                         entry_handle_t handle) {
  boost::shared_lock<boost::shared_mutex> lock(request_mutex);
  MatchTableAbstract *abstract_table =
    p4objects_rt->get_abstract_match_table(table_name);
  assert(abstract_table);
  MatchTable *table = dynamic_cast<MatchTable *>(abstract_table);
  if (!table) return MatchErrorCode::WRONG_TABLE_TYPE;
  return table->delete_entry(handle);
}

MatchErrorCode
Context::mt_modify_entry(const std::string &table_name,
                         entry_handle_t handle,
                         const std::string &action_name,
                         const ActionData action_data) {
  boost::shared_lock<boost::shared_mutex> lock(request_mutex);
  MatchTableAbstract *abstract_table =
    p4objects_rt->get_abstract_match_table(table_name);
  assert(abstract_table);
  MatchTable *table = dynamic_cast<MatchTable *>(abstract_table);
  if (!table) return MatchErrorCode::WRONG_TABLE_TYPE;
  const ActionFn *action = p4objects_rt->get_action(table_name, action_name);
  assert(action);
  return table->modify_entry(handle, action, std::move(action_data));
}

MatchErrorCode
Context::mt_set_entry_ttl(const std::string &table_name,
                          entry_handle_t handle,
                          unsigned int ttl_ms) {
  MatchTableAbstract *abstract_table =
    p4objects_rt->get_abstract_match_table(table_name);
  if (!abstract_table) return MatchErrorCode::INVALID_TABLE_NAME;
  return abstract_table->set_entry_ttl(handle, ttl_ms);
}

MatchErrorCode
Context::get_mt_indirect(
    const std::string &table_name, MatchTableIndirect **table
) {
  MatchTableAbstract *abstract_table =
    p4objects_rt->get_abstract_match_table(table_name);
  if (!abstract_table) return MatchErrorCode::INVALID_TABLE_NAME;
  *table = dynamic_cast<MatchTableIndirect *>(abstract_table);
  if (!(*table)) return MatchErrorCode::WRONG_TABLE_TYPE;
  return MatchErrorCode::SUCCESS;
}

MatchErrorCode
Context::mt_indirect_add_member(
    const std::string &table_name, const std::string &action_name,
    ActionData action_data, mbr_hdl_t *mbr) {
  MatchErrorCode rc;
  MatchTableIndirect *table;
  boost::shared_lock<boost::shared_mutex> lock(request_mutex);
  if ((rc = get_mt_indirect(table_name, &table)) != MatchErrorCode::SUCCESS)
    return rc;
  const ActionFn *action = p4objects_rt->get_action(table_name, action_name);
  if (!action) return MatchErrorCode::INVALID_ACTION_NAME;
  return table->add_member(action, std::move(action_data), mbr);
}

MatchErrorCode
Context::mt_indirect_delete_member(const std::string &table_name,
                                   mbr_hdl_t mbr) {
  MatchErrorCode rc;
  MatchTableIndirect *table;
  boost::shared_lock<boost::shared_mutex> lock(request_mutex);
  if ((rc = get_mt_indirect(table_name, &table)) != MatchErrorCode::SUCCESS)
    return rc;
  return table->delete_member(mbr);
}

MatchErrorCode
Context::mt_indirect_modify_member(const std::string &table_name,
                                   mbr_hdl_t mbr,
                                   const std::string &action_name,
                                   ActionData action_data) {
  MatchErrorCode rc;
  MatchTableIndirect *table;
  boost::shared_lock<boost::shared_mutex> lock(request_mutex);
  if ((rc = get_mt_indirect(table_name, &table)) != MatchErrorCode::SUCCESS)
    return rc;
  const ActionFn *action = p4objects_rt->get_action(table_name, action_name);
  if (!action) return MatchErrorCode::INVALID_ACTION_NAME;
  return table->modify_member(mbr, action, std::move(action_data));
}

MatchErrorCode
Context::mt_indirect_add_entry(
    const std::string &table_name,
    const std::vector<MatchKeyParam> &match_key,
    mbr_hdl_t mbr, entry_handle_t *handle, int priority) {
  MatchErrorCode rc;
  MatchTableIndirect *table;
  boost::shared_lock<boost::shared_mutex> lock(request_mutex);
  if ((rc = get_mt_indirect(table_name, &table)) != MatchErrorCode::SUCCESS)
    return rc;
  return table->add_entry(match_key, mbr, handle, priority);
}

MatchErrorCode
Context::mt_indirect_modify_entry(const std::string &table_name,
                                  entry_handle_t handle,
                                  mbr_hdl_t mbr) {
  MatchErrorCode rc;
  MatchTableIndirect *table;
  boost::shared_lock<boost::shared_mutex> lock(request_mutex);
  if ((rc = get_mt_indirect(table_name, &table)) != MatchErrorCode::SUCCESS)
    return rc;
  return table->modify_entry(handle, mbr);
}

MatchErrorCode
Context::mt_indirect_delete_entry(const std::string &table_name,
                                  entry_handle_t handle) {
  MatchErrorCode rc;
  MatchTableIndirect *table;
  boost::shared_lock<boost::shared_mutex> lock(request_mutex);
  if ((rc = get_mt_indirect(table_name, &table)) != MatchErrorCode::SUCCESS)
    return rc;
  return table->delete_entry(handle);
}

MatchErrorCode
Context::mt_indirect_set_entry_ttl(const std::string &table_name,
                                   entry_handle_t handle,
                                   unsigned int ttl_ms) {
  MatchTableAbstract *abstract_table =
    p4objects_rt->get_abstract_match_table(table_name);
  if (!abstract_table) return MatchErrorCode::INVALID_TABLE_NAME;
  return abstract_table->set_entry_ttl(handle, ttl_ms);
}

MatchErrorCode
Context::mt_indirect_set_default_member(const std::string &table_name,
                                        mbr_hdl_t mbr) {
  MatchErrorCode rc;
  MatchTableIndirect *table;
  boost::shared_lock<boost::shared_mutex> lock(request_mutex);
  if ((rc = get_mt_indirect(table_name, &table)) != MatchErrorCode::SUCCESS)
    return rc;
  return table->set_default_member(mbr);
}

MatchErrorCode
Context::get_mt_indirect_ws(const std::string &table_name,
                            MatchTableIndirectWS **table) {
  MatchTableAbstract *abstract_table =
    p4objects_rt->get_abstract_match_table(table_name);
  if (!abstract_table) return MatchErrorCode::INVALID_TABLE_NAME;
  *table = dynamic_cast<MatchTableIndirectWS *>(abstract_table);
  if (!(*table)) return MatchErrorCode::WRONG_TABLE_TYPE;
  return MatchErrorCode::SUCCESS;
}

MatchErrorCode
Context::mt_indirect_ws_create_group(const std::string &table_name,
                                     grp_hdl_t *grp) {
  MatchErrorCode rc;
  MatchTableIndirectWS *table;
  boost::shared_lock<boost::shared_mutex> lock(request_mutex);
  if ((rc = get_mt_indirect_ws(table_name, &table)) != MatchErrorCode::SUCCESS)
    return rc;
  return table->create_group(grp);
}

MatchErrorCode
Context::mt_indirect_ws_delete_group(const std::string &table_name,
                                     grp_hdl_t grp) {
  MatchErrorCode rc;
  MatchTableIndirectWS *table;
  boost::shared_lock<boost::shared_mutex> lock(request_mutex);
  if ((rc = get_mt_indirect_ws(table_name, &table)) != MatchErrorCode::SUCCESS)
    return rc;
  return table->delete_group(grp);
}

MatchErrorCode
Context::mt_indirect_ws_add_member_to_group(
    const std::string &table_name, mbr_hdl_t mbr, grp_hdl_t grp) {
  MatchErrorCode rc;
  MatchTableIndirectWS *table;
  boost::shared_lock<boost::shared_mutex> lock(request_mutex);
  if ((rc = get_mt_indirect_ws(table_name, &table)) != MatchErrorCode::SUCCESS)
    return rc;
  return table->add_member_to_group(mbr, grp);
}

MatchErrorCode
Context::mt_indirect_ws_remove_member_from_group(
    const std::string &table_name,
    mbr_hdl_t mbr, grp_hdl_t grp) {
  MatchErrorCode rc;
  MatchTableIndirectWS *table;
  boost::shared_lock<boost::shared_mutex> lock(request_mutex);
  if ((rc = get_mt_indirect_ws(table_name, &table)) != MatchErrorCode::SUCCESS)
    return rc;
  return table->remove_member_from_group(mbr, grp);
}

MatchErrorCode
Context::mt_indirect_ws_add_entry(
    const std::string &table_name,
    const std::vector<MatchKeyParam> &match_key,
    grp_hdl_t grp, entry_handle_t *handle, int priority) {
  MatchErrorCode rc;
  MatchTableIndirectWS *table;
  boost::shared_lock<boost::shared_mutex> lock(request_mutex);
  if ((rc = get_mt_indirect_ws(table_name, &table)) != MatchErrorCode::SUCCESS)
    return rc;
  return table->add_entry_ws(match_key, grp, handle, priority);
}

MatchErrorCode
Context::mt_indirect_ws_modify_entry(const std::string &table_name,
                                     entry_handle_t handle,
                                     grp_hdl_t grp) {
  MatchErrorCode rc;
  MatchTableIndirectWS *table;
  boost::shared_lock<boost::shared_mutex> lock(request_mutex);
  if ((rc = get_mt_indirect_ws(table_name, &table)) != MatchErrorCode::SUCCESS)
    return rc;
  return table->modify_entry_ws(handle, grp);
}

MatchErrorCode
Context::mt_indirect_ws_set_default_group(const std::string &table_name,
                                          grp_hdl_t grp) {
  MatchErrorCode rc;
  MatchTableIndirectWS *table;
  boost::shared_lock<boost::shared_mutex> lock(request_mutex);
  if ((rc = get_mt_indirect_ws(table_name, &table)) != MatchErrorCode::SUCCESS)
    return rc;
  return table->set_default_group(grp);
}

MatchErrorCode
Context::mt_read_counters(const std::string &table_name,
                          entry_handle_t handle,
                          MatchTableAbstract::counter_value_t *bytes,
                          MatchTableAbstract::counter_value_t *packets) {
  boost::shared_lock<boost::shared_mutex> lock(request_mutex);
  MatchTableAbstract *abstract_table =
    p4objects_rt->get_abstract_match_table(table_name);
  assert(abstract_table);
  return abstract_table->query_counters(handle, bytes, packets);
}

MatchErrorCode
Context::mt_reset_counters(const std::string &table_name) {
  boost::shared_lock<boost::shared_mutex> lock(request_mutex);
  MatchTableAbstract *abstract_table =
    p4objects_rt->get_abstract_match_table(table_name);
  assert(abstract_table);
  return abstract_table->reset_counters();
}

MatchErrorCode
Context::mt_write_counters(const std::string &table_name,
                           entry_handle_t handle,
                           MatchTableAbstract::counter_value_t bytes,
                           MatchTableAbstract::counter_value_t packets) {
  boost::shared_lock<boost::shared_mutex> lock(request_mutex);
  MatchTableAbstract *abstract_table =
    p4objects_rt->get_abstract_match_table(table_name);
  assert(abstract_table);
  return abstract_table->write_counters(handle, bytes, packets);
}

MatchErrorCode
Context::mt_set_meter_rates(const std::string &table_name,
                            entry_handle_t handle,
                            const std::vector<Meter::rate_config_t> &configs) {
  boost::shared_lock<boost::shared_mutex> lock(request_mutex);
  MatchTableAbstract *abstract_table =
    p4objects_rt->get_abstract_match_table(table_name);
  assert(abstract_table);
  return abstract_table->set_meter_rates(handle, configs);
}

Counter::CounterErrorCode
Context::read_counters(const std::string &counter_name,
                       size_t index,
                       MatchTableAbstract::counter_value_t *bytes,
                       MatchTableAbstract::counter_value_t *packets) {
  boost::shared_lock<boost::shared_mutex> lock(request_mutex);
  CounterArray *counter_array = p4objects_rt->get_counter_array(counter_name);
  assert(counter_array);
  return (*counter_array)[index].query_counter(bytes, packets);
}

Counter::CounterErrorCode
Context::reset_counters(const std::string &counter_name) {
  boost::shared_lock<boost::shared_mutex> lock(request_mutex);
  CounterArray *counter_array = p4objects_rt->get_counter_array(counter_name);
  assert(counter_array);
  return counter_array->reset_counters();
}

Counter::CounterErrorCode
Context::write_counters(const std::string &counter_name,
                        size_t index,
                        MatchTableAbstract::counter_value_t bytes,
                        MatchTableAbstract::counter_value_t packets) {
  boost::shared_lock<boost::shared_mutex> lock(request_mutex);
  CounterArray *counter_array = p4objects_rt->get_counter_array(counter_name);
  assert(counter_array);
  return (*counter_array)[index].write_counter(bytes, packets);
}

Context::MeterErrorCode
Context::meter_array_set_rates(
    const std::string &meter_name,
    const std::vector<Meter::rate_config_t> &configs) {
  boost::shared_lock<boost::shared_mutex> lock(request_mutex);
  MeterArray *meter_array = p4objects_rt->get_meter_array(meter_name);
  assert(meter_array);
  return meter_array->set_rates(configs);
}

Context::MeterErrorCode
Context::meter_set_rates(
    const std::string &meter_name, size_t idx,
    const std::vector<Meter::rate_config_t> &configs) {
  boost::shared_lock<boost::shared_mutex> lock(request_mutex);
  MeterArray *meter_array = p4objects_rt->get_meter_array(meter_name);
  assert(meter_array);
  return meter_array->get_meter(idx).set_rates(configs);
}

Context::RegisterErrorCode
Context::register_read(const std::string &register_name,
                       const size_t idx, Data *value) {
  boost::shared_lock<boost::shared_mutex> lock(request_mutex);
  RegisterArray *register_array =
    p4objects_rt->get_register_array(register_name);
  if (!register_array) return Register::ERROR;
  if (idx >= register_array->size()) return Register::INVALID_INDEX;
  auto register_lock = register_array->unique_lock();
  value->set((*register_array)[idx]);
  return Register::SUCCESS;
}

Context::RegisterErrorCode
Context::register_write(const std::string &register_name,
                        const size_t idx, Data value) {
  boost::shared_lock<boost::shared_mutex> lock(request_mutex);
  RegisterArray *register_array =
    p4objects_rt->get_register_array(register_name);
  if (!register_array) return Register::ERROR;
  if (idx >= register_array->size()) return Register::INVALID_INDEX;
  auto register_lock = register_array->unique_lock();
  (*register_array)[idx].set(std::move(value));
  return Register::SUCCESS;
}

Context::RegisterErrorCode
Context::register_write_range(const std::string &register_name,
                              const size_t start, const size_t end,
                              Data value) {
  boost::shared_lock<boost::shared_mutex> lock(request_mutex);
  RegisterArray *register_array =
    p4objects_rt->get_register_array(register_name);
  if (!register_array) return Register::ERROR;
  if (end > register_array->size() || start > end)
    return Register::INVALID_INDEX;
  auto register_lock = register_array->unique_lock();
  for (size_t idx = start; idx < end; idx++)
    register_array->at(idx).set(value);
  return Register::SUCCESS;
}

Context::RegisterErrorCode
Context::register_reset(const std::string &register_name) {
  boost::shared_lock<boost::shared_mutex> lock(request_mutex);
  RegisterArray *register_array =
    p4objects_rt->get_register_array(register_name);
  if (!register_array) return Register::ERROR;
  register_array->reset_state();
  return Register::SUCCESS;
}

MatchErrorCode
Context::dump_table(const std::string& table_name,
                    std::ostream *stream) const {
  boost::shared_lock<boost::shared_mutex> lock(request_mutex);
  MatchTableAbstract *abstract_table =
    p4objects_rt->get_abstract_match_table(table_name);
  assert(abstract_table);
  abstract_table->dump(stream);
  return MatchErrorCode::SUCCESS;
}

// ---------- End runtime interfaces ----------

LearnEngine *
Context::get_learn_engine() {
  return p4objects->get_learn_engine();
}

AgeingMonitor *
Context::get_ageing_monitor() {
  return p4objects->get_ageing_monitor();
}

PHVFactory &
Context::get_phv_factory() {
  return p4objects->get_phv_factory();
}

void
Context::set_notifications_transport(
    std::shared_ptr<TransportIface> transport) {
  notifications_transport = transport;
}

void
Context::set_device_id(int dev_id) {
  device_id = dev_id;
}

void
Context::set_cxt_id(int id) {
  cxt_id = id;
}

void
Context::set_force_arith(bool v) {
  force_arith = v;
}

int
Context::init_objects(std::istream *is,
<<<<<<< HEAD
                      LookupStructureFactory * lookup_factory,
=======
                      LookupStructureFactory *lookup_factory,
>>>>>>> 9ef58473
                      const std::set<header_field_pair> &required_fields,
                      const std::set<header_field_pair> &arith_fields) {
  // initally p4objects_rt == p4objects, so this works
  int status = p4objects_rt->init_objects(is, lookup_factory, device_id, cxt_id,
                                          notifications_transport,
                                          required_fields, arith_fields);
  if (status) return status;
  if (force_arith)
    get_phv_factory().enable_all_arith();
  return 0;
}

Context::ErrorCode
Context::load_new_config(
    std::istream *is,
<<<<<<< HEAD
    LookupStructureFactory * lookup_factory,
=======
    LookupStructureFactory *lookup_factory,
>>>>>>> 9ef58473
    const std::set<header_field_pair> &required_fields,
    const std::set<header_field_pair> &arith_fields) {
  boost::unique_lock<boost::shared_mutex> lock(request_mutex);
  // check that there is no ongoing config swap
  if (p4objects != p4objects_rt) return ErrorCode::ONGOING_SWAP;
  p4objects_rt = std::make_shared<P4Objects>();
  init_objects(is, lookup_factory, required_fields, arith_fields);
  return ErrorCode::SUCCESS;
}

Context::ErrorCode
Context::swap_configs() {
  boost::unique_lock<boost::shared_mutex> lock(request_mutex);
  // no ongoing swap
  if (p4objects == p4objects_rt) return ErrorCode::NO_ONGOING_SWAP;
  swap_ordered = true;
  return ErrorCode::SUCCESS;
}

Context::ErrorCode
Context::reset_state() {
  boost::unique_lock<boost::shared_mutex> lock(request_mutex);
  p4objects_rt->reset_state();
  return ErrorCode::SUCCESS;
}

int
Context::do_swap() {
  if (!swap_ordered) return 1;
  boost::unique_lock<boost::shared_mutex> lock(request_mutex);
  p4objects = p4objects_rt;
  swap_ordered = false;
  return 0;
}

}  // namespace bm<|MERGE_RESOLUTION|>--- conflicted
+++ resolved
@@ -503,11 +503,7 @@
 
 int
 Context::init_objects(std::istream *is,
-<<<<<<< HEAD
-                      LookupStructureFactory * lookup_factory,
-=======
                       LookupStructureFactory *lookup_factory,
->>>>>>> 9ef58473
                       const std::set<header_field_pair> &required_fields,
                       const std::set<header_field_pair> &arith_fields) {
   // initally p4objects_rt == p4objects, so this works
@@ -523,11 +519,7 @@
 Context::ErrorCode
 Context::load_new_config(
     std::istream *is,
-<<<<<<< HEAD
-    LookupStructureFactory * lookup_factory,
-=======
     LookupStructureFactory *lookup_factory,
->>>>>>> 9ef58473
     const std::set<header_field_pair> &required_fields,
     const std::set<header_field_pair> &arith_fields) {
   boost::unique_lock<boost::shared_mutex> lock(request_mutex);
