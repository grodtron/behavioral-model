/* Copyright 2013-present Barefoot Networks, Inc.
 *
 * Licensed under the Apache License, Version 2.0 (the "License");
 * you may not use this file except in compliance with the License.
 * You may obtain a copy of the License at
 *
 *   http://www.apache.org/licenses/LICENSE-2.0
 *
 * Unless required by applicable law or agreed to in writing, software
 * distributed under the License is distributed on an "AS IS" BASIS,
 * WITHOUT WARRANTIES OR CONDITIONS OF ANY KIND, either express or implied.
 * See the License for the specific language governing permissions and
 * limitations under the License.
 */

/*
 * Antonin Bas (antonin@barefootnetworks.com)
 *
 */

#include <limits>
#include <string>
#include <vector>
#include <algorithm>  // for std::copy, std::max

#include "bm_sim/match_units.h"
#include "bm_sim/match_unit_types.h"
#include "bm_sim/match_tables.h"
#include "bm_sim/logger.h"
#include "bm_sim/lookup_structures.h"
#include "utils.h"

namespace bm {

#define HANDLE_VERSION(h) (h >> 32)
#define HANDLE_INTERNAL(h) (h & 0xffffffff)
#define HANDLE_SET(v, i) ((((uint64_t) v) << 32) | i)

using MatchUnit::EntryMeta;

namespace {

size_t nbits_to_nbytes(size_t nbits) {
  return (nbits + 7) / 8;
}

}  // namespace

std::string
MatchKeyParam::type_to_string(Type t) {
  switch (t) {
    case Type::EXACT:
      return "EXACT";
    case Type::LPM:
      return "LPM";
    case Type::TERNARY:
      return "TERNARY";
    case Type::VALID:
      return "VALID";
  }
  return "";
}

namespace {

// TODO(antonin): basically copied from ByteConatiner, need to avoid duplication
void
// NOLINTNEXTLINE(runtime/references)
dump_hexstring(std::ostream &out, const std::string &s,
               bool upper_case = false) {
  utils::StreamStateSaver state_saver(out);
  for (const char c : s) {
    out << std::setw(2) << std::setfill('0') << std::hex
        << (upper_case ? std::uppercase : std::nouppercase)
        << static_cast<int>(static_cast<unsigned char>(c));
  }
}

}  // namespace

std::ostream& operator<<(std::ostream &out, const MatchKeyParam &p) {
  // need to restore the state right away (thus the additional scope), otherwise
  // dump_hexstring() can give strange results
  {
    utils::StreamStateSaver state_saver(out);
    // type column is 10 chars wide
    out << std::setw(10) << std::left << MatchKeyParam::type_to_string(p.type);
  }
  dump_hexstring(out, p.key);
  switch (p.type) {
    case MatchKeyParam::Type::LPM:
      out << "/" << p.prefix_length;
      break;
    case MatchKeyParam::Type::TERNARY:
      out << " &&& ";
      dump_hexstring(out, p.mask);
      break;
    default:
      break;
  }
  return out;
}

void
MatchKeyBuilder::build() {
  if (built) return;

  key_mapping = std::vector<size_t>(key_input.size());
  inv_mapping = std::vector<size_t>(key_input.size());

  size_t n = 0;
  std::generate(inv_mapping.begin(), inv_mapping.end(), [&n]{ return n++; });

  auto sort_fn = [this](size_t i1, size_t i2) {
    int t1 = static_cast<int>(key_input[i1].mtype);
    int t2 = static_cast<int>(key_input[i2].mtype);
    if (t1 == t2) return i1 < i2;
    return t1 < t2;
  };

  std::sort(inv_mapping.begin(), inv_mapping.end(), sort_fn);

  std::vector<KeyF> new_input;
  for (const auto idx : inv_mapping) {
    new_input.push_back(key_input[idx]);
    key_mapping[inv_mapping[idx]] = idx;
  }
  key_input.swap(new_input);

  std::vector<size_t> offsets;
  size_t curr_offset = 0;
  for (const auto &f_info : key_input) {
    offsets.push_back(curr_offset);
    curr_offset += nbits_to_nbytes(f_info.nbits);
  }
  for (size_t i = 0; i < key_mapping.size(); i++)
    key_offsets.push_back(offsets[key_mapping[i]]);

  big_mask = ByteContainer(nbytes_key);
  for (size_t i = 0; i < key_offsets.size(); i++)
    std::copy(masks.at(i).begin(), masks.at(i).end(),
              big_mask.begin() + key_offsets.at(i));

  built = true;
}

// This function is in charge of re-organizing the input key on the fly to
// satisfy the implementation requirements (e.g. LPM matches last...). At the
// same time we keep track of the original order thanks to key_mapping (for
// debugging).
void
MatchKeyBuilder::push_back(KeyF &&input, const ByteContainer &mask,
                           const std::string &name) {
  key_input.push_back(std::move(input));
  size_t f_nbytes = nbits_to_nbytes(input.nbits);
  nbytes_key += f_nbytes;
  masks.push_back(mask);
  name_map.push_back(name);
}

void
MatchKeyBuilder::push_back_field(header_id_t header, int field_offset,
                                 size_t nbits, MatchKeyParam::Type mtype,
                                 const std::string &name) {
  push_back({header, field_offset, mtype, nbits},
            ByteContainer(nbits_to_nbytes(nbits), '\xff'), name);
}

void
MatchKeyBuilder::push_back_field(header_id_t header, int field_offset,
                                 size_t nbits, const ByteContainer &mask,
                                 MatchKeyParam::Type mtype,
                                 const std::string &name) {
  assert(mask.size() == nbits_to_nbytes(nbits));
  push_back({header, field_offset, mtype, nbits}, mask, name);
  has_big_mask = true;
}

void
MatchKeyBuilder::push_back_valid_header(header_id_t header,
                                        const std::string &name) {
  // set "nbits" to 8 (i.e. 1 byte); it is kind of a hack but ensure that most
  // of the code can be the same...
  push_back({header, 0, MatchKeyParam::Type::VALID, 8},
            ByteContainer(1, '\xff'), name);
}

void
MatchKeyBuilder::apply_big_mask(ByteContainer *key) const {
  if (has_big_mask)
    key->apply_mask(big_mask);
}

void
MatchKeyBuilder::operator()(const PHV &phv, ByteContainer *key) const {
  for (const auto &in : key_input) {
    const Header &header = phv.get_header(in.header);
    // if speed is an issue here, I can probably come up with something faster
    // (with a switch statement maybe)
    if (in.mtype == MatchKeyParam::Type::VALID) {
      key->push_back(header.is_valid() ? '\x01' : '\x00');
    } else {
      // we do not reset all fields to 0 in between packets
      // so I need this hack if the P4 programmer assumed that:
      // field not valid => field set to 0
      // const Field &field = phv.get_field(p.first, p.second);
      // key->append(field.get_bytes());
      const Field &field = header[in.f_offset];
      if (header.is_valid()) {
        key->append(field.get_bytes());
      } else {
        key->append(std::string(field.get_nbytes(), '\x00'));
      }
    }
  }
  if (has_big_mask)
    key->apply_mask(big_mask);
}

std::vector<std::string>
MatchKeyBuilder::key_to_fields(const ByteContainer &key) const {
  std::vector<std::string> fields;

  size_t nfields = key_mapping.size();
  for (size_t i = 0; i < nfields; i++) {
    const size_t imp_idx = key_mapping.at(i);
    const auto &f_info = key_input.at(imp_idx);
    const size_t byte_offset = key_offsets.at(i);
    auto start = key.begin() + byte_offset;
    fields.emplace_back(start, start + nbits_to_nbytes(f_info.nbits));
  }

  return fields;
}

// TODO(antonin): re-use above function instead?
std::string
MatchKeyBuilder::key_to_string(const ByteContainer &key, std::string separator,
                               bool upper_case) const {
  std::ostringstream ret;

  size_t nfields = key_mapping.size();
  bool first = true;
  for (size_t i = 0; i < nfields; i++) {
    const size_t imp_idx = key_mapping.at(i);
    const auto &f_info = key_input.at(imp_idx);
    const size_t byte_offset = key_offsets.at(i);
    if (!first)
      ret << separator;
    ret << key.to_hex(byte_offset, nbits_to_nbytes(f_info.nbits), upper_case);
    first = false;
  }

  return ret.str();
}

namespace detail {

namespace {

template <typename It>
int
pref_len_from_mask(const It start, const It end) {
  int pref = 0;
  for (auto it = start; it < end; it++) {
    if (*it == '\xff') {
      pref += 8;
      continue;
    }
    char c = *it;
    c -= (c >> 1) & 0x55;
    c = (c & 0x33) + ((c >> 2) & 0x33);
    pref += (c + (c >> 4)) & 0x0f;
  }
  return pref;
}

std::string
create_mask_from_pref_len(int prefix_length, int size) {
  std::string mask(size, '\x00');
  std::fill(mask.begin(), mask.begin() + (prefix_length / 8), '\xff');
  if (prefix_length % 8 != 0) {
    mask[prefix_length / 8] =
      static_cast<char>(0xFF) << (8 - (prefix_length % 8));
  }
  return mask;
}

void
format_ternary_key(ByteContainer *key, const ByteContainer &mask) {
  assert(key->size() == mask.size());
  for (size_t byte_index = 0; byte_index < mask.size(); byte_index++) {
    (*key)[byte_index] = (*key)[byte_index] & mask[byte_index];
  }
}

}  // namespace

class MatchKeyBuilderHelper {
 public:
  template <typename K,
            typename std::enable_if<K::mut == MatchUnitType::EXACT, int>::type
            = 0>
  static std::vector<MatchKeyParam>
  entry_to_match_params(const MatchKeyBuilder &kb, const K & key) {
    std::vector<MatchKeyParam> params;

    size_t nfields = kb.key_mapping.size();
    for (size_t i = 0; i < nfields; i++) {
      const size_t imp_idx = kb.key_mapping.at(i);
      const auto &f_info = kb.key_input.at(imp_idx);
      const size_t byte_offset = kb.key_offsets.at(i);

      auto start = key.data.begin() + byte_offset;
      auto end = start + nbits_to_nbytes(f_info.nbits);
      assert(f_info.mtype == MatchKeyParam::Type::VALID ||
             f_info.mtype == MatchKeyParam::Type::EXACT);
      params.emplace_back(f_info.mtype, std::string(start, end));
    }

    return params;
  }

  template <typename K,
            typename std::enable_if<K::mut == MatchUnitType::LPM, int>::type
            = 0>
  static std::vector<MatchKeyParam>
  entry_to_match_params(const MatchKeyBuilder &kb, const K &key) {
    std::vector<MatchKeyParam> params;
    size_t LPM_idx = 0;
    int pref = key.prefix_length;

    size_t nfields = kb.key_mapping.size();
    for (size_t i = 0; i < nfields; i++) {
      const size_t imp_idx = kb.key_mapping.at(i);
      const auto &f_info = kb.key_input.at(imp_idx);
      const size_t byte_offset = kb.key_offsets.at(i);

      auto start = key.data.begin() + byte_offset;
      auto end = start + nbits_to_nbytes(f_info.nbits);
      assert(f_info.mtype != MatchKeyParam::Type::TERNARY);

      params.emplace_back(f_info.mtype, std::string(start, end));

      if (f_info.mtype == MatchKeyParam::Type::LPM)
        LPM_idx = i;
      else
        // IMO, same thing
        // pref -= ((end - start) << 3);
        pref -= (std::distance(start, end) << 3);
    }

    params.at(LPM_idx).prefix_length = pref;

    return params;
  }

  template <typename K,
            typename std::enable_if<K::mut == MatchUnitType::TERNARY, int>::type
            = 0>
  static std::vector<MatchKeyParam>
  entry_to_match_params(const MatchKeyBuilder &kb, const K & key) {
    std::vector<MatchKeyParam> params;

    size_t nfields = kb.key_mapping.size();
    for (size_t i = 0; i < nfields; i++) {
      const size_t imp_idx = kb.key_mapping.at(i);
      const auto &f_info = kb.key_input.at(imp_idx);
      const size_t byte_offset = kb.key_offsets.at(i);

      auto start = key.data.begin() + byte_offset;
      size_t nbytes = nbits_to_nbytes(f_info.nbits);
      auto end = start + nbytes;
      switch (f_info.mtype) {
        case MatchKeyParam::Type::VALID:
        case MatchKeyParam::Type::EXACT:
          params.emplace_back(f_info.mtype, std::string(start, end));
          break;
        case MatchKeyParam::Type::TERNARY:
          {
            auto mask_start = key.mask.begin() + byte_offset;
            auto mask_end = mask_start + nbytes;
            params.emplace_back(f_info.mtype, std::string(start, end),
                                std::string(mask_start, mask_end));
            break;
          }
        case MatchKeyParam::Type::LPM:
          {
            auto mask_start = key.mask.begin() + byte_offset;
            auto mask_end = mask_start + nbytes;
            params.emplace_back(f_info.mtype, std::string(start, end),
                                pref_len_from_mask(mask_start, mask_end));
            break;
          }
      }
    }

    return params;
  }

<<<<<<< HEAD
  template <typename E,
            typename std::enable_if<decltype(E::key)::mut == MatchUnitType::EXACT, int>::type
            = 0>
=======
  template <typename E, typename std::enable_if<
              decltype(E::key)::mut == MatchUnitType::EXACT, int>::type = 0>
>>>>>>> f1cd3c41
  static E
  match_params_to_entry(const MatchKeyBuilder &kb,
                        const std::vector<MatchKeyParam> &params) {
    E entry;
    entry.key.data.reserve(kb.nbytes_key);

    for (const auto i : kb.inv_mapping)
      entry.key.data.append(params.at(i).key);

    return entry;
  }

<<<<<<< HEAD
  template <typename E,
            typename std::enable_if<decltype(E::key)::mut == MatchUnitType::LPM, int>::type
            = 0>
=======
  template <typename E, typename std::enable_if<
              decltype(E::key)::mut == MatchUnitType::LPM, int>::type = 0>
>>>>>>> f1cd3c41
  static E
  match_params_to_entry(const MatchKeyBuilder &kb,
                        const std::vector<MatchKeyParam> &params) {
    E entry;
    entry.key.data.reserve(kb.nbytes_key);
    entry.key.prefix_length = 0;

    for (const auto i : kb.inv_mapping) {
      const auto &param = params.at(i);
      entry.key.data.append(param.key);
      switch (param.type) {
        case MatchKeyParam::Type::VALID:
          entry.key.prefix_length += 8;
          break;
        case MatchKeyParam::Type::EXACT:
          entry.key.prefix_length += param.key.size() << 3;
          break;
        case MatchKeyParam::Type::LPM:
          entry.key.prefix_length += param.prefix_length;
          break;
        case MatchKeyParam::Type::TERNARY:
          assert(0);
      }
    }

    return entry;
  }

<<<<<<< HEAD
  template <typename E,
            typename std::enable_if<decltype(E::key)::mut == MatchUnitType::TERNARY, int>::type
            = 0>
=======
  template <typename E, typename std::enable_if<
              decltype(E::key)::mut == MatchUnitType::TERNARY, int>::type = 0>
>>>>>>> f1cd3c41
  static E
  match_params_to_entry(const MatchKeyBuilder &kb,
                        const std::vector<MatchKeyParam> &params) {
    E entry;
    entry.key.data.reserve(kb.nbytes_key);
    entry.key.mask.reserve(kb.nbytes_key);

    for (const auto i : kb.inv_mapping) {
      const auto &param = params.at(i);
      entry.key.data.append(param.key);
      switch (param.type) {
        case MatchKeyParam::Type::VALID:
          entry.key.mask.append("\xff");
          break;
        case MatchKeyParam::Type::EXACT:
          entry.key.mask.append(std::string(param.key.size(), '\xff'));
          break;
        case MatchKeyParam::Type::LPM:
          entry.key.mask.append(
              create_mask_from_pref_len(param.prefix_length, param.key.size()));
          break;
        case MatchKeyParam::Type::TERNARY:
          entry.key.mask.append(param.mask);
          break;
      }
    }

    format_ternary_key(&entry.key.data, entry.key.mask);

    return entry;
  }
};

}  // namespace detail

template <typename E>
std::vector<MatchKeyParam>
MatchKeyBuilder::entry_to_match_params(const E &entry) const {
  return detail::MatchKeyBuilderHelper::entry_to_match_params(*this, entry);
}

template <typename E>
E
MatchKeyBuilder::match_params_to_entry(
    const std::vector<MatchKeyParam> &params) const {
  return detail::MatchKeyBuilderHelper::match_params_to_entry<E>(*this, params);
}

bool
MatchKeyBuilder::match_params_sanity_check(
    const std::vector<MatchKeyParam> &params) const {
  if (params.size() != key_input.size()) return false;

  for (size_t i = 0; i < inv_mapping.size(); i++) {
    size_t p_i = inv_mapping[i];
    const auto &param = params[p_i];
    const auto &f_info = key_input[i];

    if (param.type != f_info.mtype) return false;

    size_t nbytes = nbits_to_nbytes(f_info.nbits);
    if (param.key.size() != nbytes) return false;

    switch (param.type) {
      case MatchKeyParam::Type::VALID:
      case MatchKeyParam::Type::EXACT:
        break;
      case MatchKeyParam::Type::LPM:
        if (static_cast<size_t>(param.prefix_length) > f_info.nbits)
          return false;
        break;
      case MatchKeyParam::Type::TERNARY:
        if (param.mask.size() != nbytes) return false;
        break;
    }
  }
  return true;
}

void
MatchKeyBuilder::NameMap::push_back(const std::string &name) {
  names.push_back(name);
  max_s = std::max(max_s, name.size());
}

const std::string &
MatchKeyBuilder::NameMap::get(size_t idx) const {
  return names.at(idx);
}

size_t
MatchKeyBuilder::NameMap::max_size() const {
  return max_s;
}


MatchErrorCode
MatchUnitAbstract_::get_and_set_handle(internal_handle_t *handle) {
  if (num_entries >= size) {  // table is full
    return MatchErrorCode::TABLE_FULL;
  }

  if (handles.get_handle(handle)) return MatchErrorCode::ERROR;

  num_entries++;
  return MatchErrorCode::SUCCESS;
}

MatchErrorCode
MatchUnitAbstract_::unset_handle(internal_handle_t handle) {
  if (handles.release_handle(handle)) return MatchErrorCode::INVALID_HANDLE;

  num_entries--;
  return MatchErrorCode::SUCCESS;
}

bool
MatchUnitAbstract_::valid_handle_(internal_handle_t handle) const {
  return handles.valid_handle(handle);
}

bool
MatchUnitAbstract_::valid_handle(entry_handle_t handle) const {
  return this->valid_handle_(HANDLE_INTERNAL(handle));
}

EntryMeta &
MatchUnitAbstract_::get_entry_meta(entry_handle_t handle) {
  return this->entry_meta[HANDLE_INTERNAL(handle)];
}

const EntryMeta &
MatchUnitAbstract_::get_entry_meta(entry_handle_t handle) const {
  return this->entry_meta[HANDLE_INTERNAL(handle)];
}

void
MatchUnitAbstract_::reset_counters() {
  // could take a while, but do not block anyone else
  // lock (even read lock) does not have to be held while doing this
  for (EntryMeta &meta : entry_meta) {
    meta.counter.reset_counter();
  }
}

void
MatchUnitAbstract_::set_direct_meters(MeterArray *meter_array) {
  assert(meter_array);
  assert(size == meter_array->size());
  direct_meters = meter_array;
}

Meter &
MatchUnitAbstract_::get_meter(entry_handle_t handle) {
  return direct_meters->at(HANDLE_INTERNAL(handle));
}

MatchErrorCode
MatchUnitAbstract_::set_entry_ttl(entry_handle_t handle, unsigned int ttl_ms) {
  internal_handle_t handle_ = HANDLE_INTERNAL(handle);
  if (!this->valid_handle_(handle_)) return MatchErrorCode::INVALID_HANDLE;
  EntryMeta &meta = entry_meta[handle_];
  meta.timeout_ms = ttl_ms;
  return MatchErrorCode::SUCCESS;
}

void
MatchUnitAbstract_::sweep_entries(std::vector<entry_handle_t> *entries) const {
  using std::chrono::duration_cast;
  using std::chrono::milliseconds;

  auto tp = Packet::clock::now();
  uint64_t now_ms = duration_cast<milliseconds>(tp.time_since_epoch()).count();
  for (auto it = handles.begin(); it != handles.end(); ++it) {
    const EntryMeta &meta = entry_meta[*it];
    assert(now_ms >= meta.ts.get_ms());
    if (meta.timeout_ms > 0 && (now_ms - meta.ts.get_ms() >= meta.timeout_ms)) {
      entries->push_back(HANDLE_SET(meta.version, *it));
    }
  }
}

void
MatchUnitAbstract_::dump_key_params(
    std::ostream *out, const std::vector<MatchKeyParam> &params,
    int priority) const {
  const auto &kb = match_key_builder;
  *out << "Match key:\n";
  const size_t out_name_w = std::max(size_t(20), kb.max_name_size());
  for (size_t i = 0; i < params.size(); i++) {
    const auto &name = kb.get_name(i);
    *out << "* ";
    if (name != "") {
      utils::StreamStateSaver state_saver(*out);
      *out << std::setw(out_name_w) << std::left << name << ": ";
    }
    *out << params[i] << "\n";
  }
  if (priority >= 0)
    *out << "Priority: " << priority << "\n";
}

std::string
MatchUnitAbstract_::key_to_string_with_names(const ByteContainer &key) const {
  std::ostringstream ret;

  auto values = match_key_builder.key_to_fields(key);
  const size_t out_name_w = std::max(size_t(20),
                                     match_key_builder.max_name_size());
  for (size_t i = 0; i < values.size(); i++) {
    const auto &name = match_key_builder.get_name(i);
    ret << "* ";
    if (name != "") {
      utils::StreamStateSaver state_saver(ret);
      ret << std::setw(out_name_w) << std::left << name << ": ";
    }
    dump_hexstring(ret, values[i]);
    ret << "\n";
  }

  return ret.str();
}

template<typename V>
typename MatchUnitAbstract<V>::MatchUnitLookup
MatchUnitAbstract<V>::lookup(const Packet &pkt) {
  static thread_local ByteContainer key;
  key.clear();
  build_key(*pkt.get_phv(), &key);

  // BMLOG_DEBUG_PKT(pkt, "Looking up key {}", key_to_string(key));
  BMLOG_DEBUG_PKT(pkt, "Looking up key:\n{}", key_to_string_with_names(key));

  MatchUnitLookup res = lookup_key(key);
  if (res.found()) {
    EntryMeta &meta = entry_meta[HANDLE_INTERNAL(res.handle)];
    update_counters(&meta.counter, pkt);
    update_ts(&meta.ts, pkt);
  }
  return res;
}

template<typename V>
MatchErrorCode
MatchUnitAbstract<V>::add_entry(const std::vector<MatchKeyParam> &match_key,
                                V value, entry_handle_t *handle, int priority) {
  MatchErrorCode rc = add_entry_(match_key, std::move(value), handle, priority);
  if (rc != MatchErrorCode::SUCCESS) return rc;
  EntryMeta &meta = entry_meta[HANDLE_INTERNAL(*handle)];
  meta.reset();
  meta.version = HANDLE_VERSION(*handle);
  return rc;
}

template<typename V>
MatchErrorCode
MatchUnitAbstract<V>::delete_entry(entry_handle_t handle) {
  return delete_entry_(handle);
}

template<typename V>
MatchErrorCode
MatchUnitAbstract<V>::modify_entry(entry_handle_t handle, V value) {
  return modify_entry_(handle, std::move(value));
}

template<typename V>
MatchErrorCode
MatchUnitAbstract<V>::get_value(entry_handle_t handle, const V **value) {
  return get_value_(handle, value);
}

template<typename V>
MatchErrorCode
MatchUnitAbstract<V>::get_entry(entry_handle_t handle,
                                std::vector<MatchKeyParam> *match_key,
                                const V **value, int *priority) const {
  return get_entry_(handle, match_key, value, priority);
}

template<typename V>
std::string
MatchUnitAbstract<V>::entry_to_string(entry_handle_t handle) const {
  std::ostringstream ret;
  if (dump_match_entry(&ret, handle) != MatchErrorCode::SUCCESS) {
    Logger::get()->error("entry_to_string() called on invalid handle, "
                         "returning empty string");
    return "";
  }
  return ret.str();
}

template<typename V>
MatchErrorCode
MatchUnitAbstract<V>::dump_match_entry(std::ostream *out,
                                       entry_handle_t handle) const {
  internal_handle_t handle_ = HANDLE_INTERNAL(handle);
  if (!this->valid_handle_(handle_)) return MatchErrorCode::INVALID_HANDLE;
  return dump_match_entry_(out, handle);
}

template<typename V>
void
MatchUnitAbstract<V>::reset_state() {
  this->num_entries = 0;
  this->handles.clear();
  this->entry_meta = std::vector<EntryMeta>(size);
  reset_state_();
}




namespace {
  // Utility to transparently either get the real priority value from a
  // ternary entry or simply return -1 for other types of entries

  template <typename T,
    typename std::enable_if<T::mut == MatchUnitType::TERNARY, int>::type = 0>
<<<<<<< HEAD
  int get_priority(const T & entry){
=======
  int get_priority(const T & entry) {
>>>>>>> f1cd3c41
    return entry.priority;
  }
  template <typename T,
    typename std::enable_if<T::mut != MatchUnitType::TERNARY, int>::type = 0>
<<<<<<< HEAD
  int get_priority(const T & entry){
    (void) entry; // dodge unused param error
=======
  int get_priority(const T & entry) {
    (void) entry;  // dodge unused param error
>>>>>>> f1cd3c41
    return -1;
  }

  // Matching setter utility

  template <typename T,
    typename std::enable_if<T::mut == MatchUnitType::TERNARY, int>::type = 0>
<<<<<<< HEAD
  void set_priority(T & entry, int p){
    entry.priority = p;
  }
  template <typename T,
    typename std::enable_if<T::mut != MatchUnitType::TERNARY, int>::type = 0>
  void set_priority(T & entry, int p){
    (void) entry; // dodge unused param error
    (void) p;
  }

} // anonymous namespace


template <typename K, typename V>
typename MatchUnitGeneric<K,V>::MatchUnitLookup
MatchUnitGeneric<K,V>::lookup_key(const ByteContainer &key) const {
=======
  void set_priority(T * entry, int p) {
    entry->priority = p;
  }
  template <typename T,
    typename std::enable_if<T::mut != MatchUnitType::TERNARY, int>::type = 0>
  void set_priority(T * entry, int p) {
    (void) entry;  // dodge unused param error
    (void) p;
  }

}  // anonymous namespace


template <typename K, typename V>
typename MatchUnitGeneric<K, V>::MatchUnitLookup
MatchUnitGeneric<K, V>::lookup_key(const ByteContainer &key) const {
>>>>>>> f1cd3c41
  internal_handle_t handle_;
  bool entry_found = lookupStructure->lookup(key, &handle_);
  if (entry_found) {
    const Entry &entry = entries[handle_];
    entry_handle_t handle = HANDLE_SET(entry.key.version, handle_);
    return MatchUnitLookup(handle, &entry.value);
  }
  return MatchUnitLookup::empty_entry();
}

template <typename K, typename V>
MatchErrorCode
<<<<<<< HEAD
MatchUnitGeneric<K,V>::add_entry_(const std::vector<MatchKeyParam> &match_key,
=======
MatchUnitGeneric<K, V>::add_entry_(const std::vector<MatchKeyParam> &match_key,
>>>>>>> f1cd3c41
                            V value, entry_handle_t *handle, int priority) {
  const auto &KeyB = this->match_key_builder;

  if (!KeyB.match_params_sanity_check(match_key))
    return MatchErrorCode::BAD_MATCH_KEY;

  // for why "template" keyword is needed, see:
  // http://stackoverflow.com/questions/1840253/c-template-member-function-of-template-class-called-from-template-function/1840318#1840318
  Entry entry = KeyB.template match_params_to_entry<Entry>(match_key);

  // needs to go before duplicate check, because 2 different user keys can
  // become the same key. We would then have a problem when erasing the key from
  // the hash map.
  // TODO(antonin): maybe change this by modifying delete_entry method
  // TODO(antonin): does this really make sense for a Ternary/LPM table?
  KeyB.apply_big_mask(&entry.key.data);
<<<<<<< HEAD

  // check if the key is already present
  set_priority(entry.key, priority); // For Ternary
=======

  // For ternary. Must be done before the entry_exists call below
  set_priority(&entry.key, priority);

  // check if the key is already present
>>>>>>> f1cd3c41
  if (lookupStructure->entry_exists(entry.key))
    return MatchErrorCode::DUPLICATE_ENTRY;

  internal_handle_t handle_;
  MatchErrorCode status = this->get_and_set_handle(&handle_);
  if (status != MatchErrorCode::SUCCESS) return status;

  uint32_t version = entries[handle_].key.version;
  *handle = HANDLE_SET(version, handle_);

  // key is copied, which is not great
  lookupStructure->store_entry(entry.key, handle_);
  entry.value = std::move(value);
  entry.key.version = version;
  entries[handle_] = std::move(entry);

  return MatchErrorCode::SUCCESS;
}

template <typename K, typename V>
MatchErrorCode
<<<<<<< HEAD
MatchUnitGeneric<K,V>::delete_entry_(entry_handle_t handle) {
=======
MatchUnitGeneric<K, V>::delete_entry_(entry_handle_t handle) {
>>>>>>> f1cd3c41
  internal_handle_t handle_ = HANDLE_INTERNAL(handle);
  if (!this->valid_handle_(handle_)) return MatchErrorCode::INVALID_HANDLE;
  Entry &entry = entries[handle_];
  if (HANDLE_VERSION(handle) != entry.key.version)
    return MatchErrorCode::EXPIRED_HANDLE;
  entry.key.version += 1;
  lookupStructure->delete_entry(entry.key);

  return this->unset_handle(handle_);
}

template <typename K, typename V>
MatchErrorCode
<<<<<<< HEAD
MatchUnitGeneric<K,V>::modify_entry_(entry_handle_t handle, V value) {
=======
MatchUnitGeneric<K, V>::modify_entry_(entry_handle_t handle, V value) {
>>>>>>> f1cd3c41
  internal_handle_t handle_ = HANDLE_INTERNAL(handle);
  if (!this->valid_handle_(handle_)) return MatchErrorCode::INVALID_HANDLE;
  Entry &entry = entries[handle_];
  if (HANDLE_VERSION(handle) != entry.key.version)
    return MatchErrorCode::EXPIRED_HANDLE;
  entry.value = std::move(value);

  return MatchErrorCode::SUCCESS;
}

template <typename K, typename V>
MatchErrorCode
<<<<<<< HEAD
MatchUnitGeneric<K,V>::get_value_(entry_handle_t handle, const V **value) {
=======
MatchUnitGeneric<K, V>::get_value_(entry_handle_t handle, const V **value) {
>>>>>>> f1cd3c41
  internal_handle_t handle_ = HANDLE_INTERNAL(handle);
  if (!this->valid_handle_(handle_)) return MatchErrorCode::INVALID_HANDLE;
  Entry &entry = entries[handle_];
  if (HANDLE_VERSION(handle) != entry.key.version)
    return MatchErrorCode::EXPIRED_HANDLE;
  *value = &entry.value;

  return MatchErrorCode::SUCCESS;
}

template <typename K, typename V>
MatchErrorCode
<<<<<<< HEAD
MatchUnitGeneric<K,V>::get_entry_(entry_handle_t handle,
=======
MatchUnitGeneric<K, V>::get_entry_(entry_handle_t handle,
>>>>>>> f1cd3c41
                            std::vector<MatchKeyParam> *match_key,
                            const V **value, int *priority) const {
  internal_handle_t handle_ = HANDLE_INTERNAL(handle);
  if (!this->valid_handle(handle_)) return MatchErrorCode::INVALID_HANDLE;
  const Entry &entry = entries[handle_];
  if (HANDLE_VERSION(handle) != entry.key.version)
    return MatchErrorCode::EXPIRED_HANDLE;

  *match_key = this->match_key_builder.entry_to_match_params(entry.key);
  *value = &entry.value;
<<<<<<< HEAD
  // TODO(gordon) is this ok for LPM and Exact?
=======
>>>>>>> f1cd3c41
  if (priority) *priority = get_priority(entry.key);

  return MatchErrorCode::SUCCESS;
}

template <typename K, typename V>
MatchErrorCode
<<<<<<< HEAD
MatchUnitGeneric<K,V>::dump_match_entry_(std::ostream *out,
=======
MatchUnitGeneric<K, V>::dump_match_entry_(std::ostream *out,
>>>>>>> f1cd3c41
                                   entry_handle_t handle) const {
  internal_handle_t handle_ = HANDLE_INTERNAL(handle);
  const Entry &entry = entries[handle_];
  if (HANDLE_VERSION(handle) != entry.key.version)
    return MatchErrorCode::EXPIRED_HANDLE;

  *out << "Dumping entry " << handle << "\n";
  this->dump_key_params(
      out, this->match_key_builder.entry_to_match_params(entry.key),
      get_priority(entry.key));
  return MatchErrorCode::SUCCESS;
}

<<<<<<< HEAD
template <typename K, typename V>
void
MatchUnitGeneric<K,V>::dump_(std::ostream *stream) const {
=======
static void dump_entry_key_extra_(std::ostream * stream,
                                  const ExactMatchKey & key) {
  (void) stream;
  (void) key;
}

static void dump_entry_key_extra_(std::ostream * stream,
                                  const LPMMatchKey & key) {
  (*stream) << " / " << key.prefix_length;
}

static void dump_entry_key_extra_(std::ostream * stream,
                                  const TernaryMatchKey & key) {
  (*stream) << " &&& " << key.mask.to_hex();
}

template <typename K, typename V>
void
MatchUnitGeneric<K, V>::dump_(std::ostream *stream) const {
>>>>>>> f1cd3c41
  for (internal_handle_t handle_ : this->handles) {
    const Entry &entry = entries[handle_];
    (*stream) << HANDLE_SET(entry.key.version, handle_) << ": "
              << this->match_key_builder.key_to_string(entry.key.data, " ");
<<<<<<< HEAD
    /* XXX  switch(TYPE){
      case LPM:
        (*stream) << " / " << entry.prefix_length;
        break;
      case Ternary:
        (*stream) << " &&& " << entry.mask.to_hex();
        break;
      default:case Exact:break;
    }*/
=======

    // Print the mask in the case of a ternary entry, or the prefix length
    // in the case of an LPM key
    dump_entry_key_extra_(stream, entry.key);

>>>>>>> f1cd3c41
    (*stream) << " => ";
    entry.value.dump(stream);
    (*stream) << "\n";
  }
}

template <typename K, typename V>
void
<<<<<<< HEAD
MatchUnitGeneric<K,V>::reset_state_() {
=======
MatchUnitGeneric<K, V>::reset_state_() {
>>>>>>> f1cd3c41
  entries = std::vector<Entry>(this->size);
  lookupStructure->clear();
}

// explicit template instantiation

// I did not think I had to explicitly instantiate MatchUnitAbstract, because it
// is a base class for the others, but I get an linker error if I don't
template class
MatchUnitAbstract<MatchTableAbstract::ActionEntry>;
template class
MatchUnitAbstract<MatchTableIndirect::IndirectIndex>;

// The following are all instantiation of MatchUnitGeneric, based on the various
// aliases created in match_units.h
template class
MatchUnitGeneric<ExactMatchKey, MatchTableAbstract::ActionEntry>;
template class
MatchUnitGeneric<ExactMatchKey, MatchTableIndirect::IndirectIndex>;

template class
MatchUnitGeneric<LPMMatchKey, MatchTableAbstract::ActionEntry>;
template class
MatchUnitGeneric<LPMMatchKey, MatchTableIndirect::IndirectIndex>;

template class
MatchUnitGeneric<TernaryMatchKey, MatchTableAbstract::ActionEntry>;
template class
MatchUnitGeneric<TernaryMatchKey, MatchTableIndirect::IndirectIndex>;

}  // namespace bm<|MERGE_RESOLUTION|>--- conflicted
+++ resolved
@@ -398,14 +398,8 @@
     return params;
   }
 
-<<<<<<< HEAD
-  template <typename E,
-            typename std::enable_if<decltype(E::key)::mut == MatchUnitType::EXACT, int>::type
-            = 0>
-=======
   template <typename E, typename std::enable_if<
               decltype(E::key)::mut == MatchUnitType::EXACT, int>::type = 0>
->>>>>>> f1cd3c41
   static E
   match_params_to_entry(const MatchKeyBuilder &kb,
                         const std::vector<MatchKeyParam> &params) {
@@ -418,14 +412,8 @@
     return entry;
   }
 
-<<<<<<< HEAD
-  template <typename E,
-            typename std::enable_if<decltype(E::key)::mut == MatchUnitType::LPM, int>::type
-            = 0>
-=======
   template <typename E, typename std::enable_if<
               decltype(E::key)::mut == MatchUnitType::LPM, int>::type = 0>
->>>>>>> f1cd3c41
   static E
   match_params_to_entry(const MatchKeyBuilder &kb,
                         const std::vector<MatchKeyParam> &params) {
@@ -454,14 +442,8 @@
     return entry;
   }
 
-<<<<<<< HEAD
-  template <typename E,
-            typename std::enable_if<decltype(E::key)::mut == MatchUnitType::TERNARY, int>::type
-            = 0>
-=======
   template <typename E, typename std::enable_if<
               decltype(E::key)::mut == MatchUnitType::TERNARY, int>::type = 0>
->>>>>>> f1cd3c41
   static E
   match_params_to_entry(const MatchKeyBuilder &kb,
                         const std::vector<MatchKeyParam> &params) {
@@ -781,22 +763,13 @@
 
   template <typename T,
     typename std::enable_if<T::mut == MatchUnitType::TERNARY, int>::type = 0>
-<<<<<<< HEAD
-  int get_priority(const T & entry){
-=======
   int get_priority(const T & entry) {
->>>>>>> f1cd3c41
     return entry.priority;
   }
   template <typename T,
     typename std::enable_if<T::mut != MatchUnitType::TERNARY, int>::type = 0>
-<<<<<<< HEAD
-  int get_priority(const T & entry){
-    (void) entry; // dodge unused param error
-=======
   int get_priority(const T & entry) {
     (void) entry;  // dodge unused param error
->>>>>>> f1cd3c41
     return -1;
   }
 
@@ -804,24 +777,6 @@
 
   template <typename T,
     typename std::enable_if<T::mut == MatchUnitType::TERNARY, int>::type = 0>
-<<<<<<< HEAD
-  void set_priority(T & entry, int p){
-    entry.priority = p;
-  }
-  template <typename T,
-    typename std::enable_if<T::mut != MatchUnitType::TERNARY, int>::type = 0>
-  void set_priority(T & entry, int p){
-    (void) entry; // dodge unused param error
-    (void) p;
-  }
-
-} // anonymous namespace
-
-
-template <typename K, typename V>
-typename MatchUnitGeneric<K,V>::MatchUnitLookup
-MatchUnitGeneric<K,V>::lookup_key(const ByteContainer &key) const {
-=======
   void set_priority(T * entry, int p) {
     entry->priority = p;
   }
@@ -838,7 +793,6 @@
 template <typename K, typename V>
 typename MatchUnitGeneric<K, V>::MatchUnitLookup
 MatchUnitGeneric<K, V>::lookup_key(const ByteContainer &key) const {
->>>>>>> f1cd3c41
   internal_handle_t handle_;
   bool entry_found = lookupStructure->lookup(key, &handle_);
   if (entry_found) {
@@ -851,11 +805,7 @@
 
 template <typename K, typename V>
 MatchErrorCode
-<<<<<<< HEAD
-MatchUnitGeneric<K,V>::add_entry_(const std::vector<MatchKeyParam> &match_key,
-=======
 MatchUnitGeneric<K, V>::add_entry_(const std::vector<MatchKeyParam> &match_key,
->>>>>>> f1cd3c41
                             V value, entry_handle_t *handle, int priority) {
   const auto &KeyB = this->match_key_builder;
 
@@ -872,17 +822,11 @@
   // TODO(antonin): maybe change this by modifying delete_entry method
   // TODO(antonin): does this really make sense for a Ternary/LPM table?
   KeyB.apply_big_mask(&entry.key.data);
-<<<<<<< HEAD
-
-  // check if the key is already present
-  set_priority(entry.key, priority); // For Ternary
-=======
 
   // For ternary. Must be done before the entry_exists call below
   set_priority(&entry.key, priority);
 
   // check if the key is already present
->>>>>>> f1cd3c41
   if (lookupStructure->entry_exists(entry.key))
     return MatchErrorCode::DUPLICATE_ENTRY;
 
@@ -904,11 +848,7 @@
 
 template <typename K, typename V>
 MatchErrorCode
-<<<<<<< HEAD
-MatchUnitGeneric<K,V>::delete_entry_(entry_handle_t handle) {
-=======
 MatchUnitGeneric<K, V>::delete_entry_(entry_handle_t handle) {
->>>>>>> f1cd3c41
   internal_handle_t handle_ = HANDLE_INTERNAL(handle);
   if (!this->valid_handle_(handle_)) return MatchErrorCode::INVALID_HANDLE;
   Entry &entry = entries[handle_];
@@ -922,11 +862,7 @@
 
 template <typename K, typename V>
 MatchErrorCode
-<<<<<<< HEAD
-MatchUnitGeneric<K,V>::modify_entry_(entry_handle_t handle, V value) {
-=======
 MatchUnitGeneric<K, V>::modify_entry_(entry_handle_t handle, V value) {
->>>>>>> f1cd3c41
   internal_handle_t handle_ = HANDLE_INTERNAL(handle);
   if (!this->valid_handle_(handle_)) return MatchErrorCode::INVALID_HANDLE;
   Entry &entry = entries[handle_];
@@ -939,11 +875,7 @@
 
 template <typename K, typename V>
 MatchErrorCode
-<<<<<<< HEAD
-MatchUnitGeneric<K,V>::get_value_(entry_handle_t handle, const V **value) {
-=======
 MatchUnitGeneric<K, V>::get_value_(entry_handle_t handle, const V **value) {
->>>>>>> f1cd3c41
   internal_handle_t handle_ = HANDLE_INTERNAL(handle);
   if (!this->valid_handle_(handle_)) return MatchErrorCode::INVALID_HANDLE;
   Entry &entry = entries[handle_];
@@ -956,11 +888,7 @@
 
 template <typename K, typename V>
 MatchErrorCode
-<<<<<<< HEAD
-MatchUnitGeneric<K,V>::get_entry_(entry_handle_t handle,
-=======
 MatchUnitGeneric<K, V>::get_entry_(entry_handle_t handle,
->>>>>>> f1cd3c41
                             std::vector<MatchKeyParam> *match_key,
                             const V **value, int *priority) const {
   internal_handle_t handle_ = HANDLE_INTERNAL(handle);
@@ -971,10 +899,6 @@
 
   *match_key = this->match_key_builder.entry_to_match_params(entry.key);
   *value = &entry.value;
-<<<<<<< HEAD
-  // TODO(gordon) is this ok for LPM and Exact?
-=======
->>>>>>> f1cd3c41
   if (priority) *priority = get_priority(entry.key);
 
   return MatchErrorCode::SUCCESS;
@@ -982,11 +906,7 @@
 
 template <typename K, typename V>
 MatchErrorCode
-<<<<<<< HEAD
-MatchUnitGeneric<K,V>::dump_match_entry_(std::ostream *out,
-=======
 MatchUnitGeneric<K, V>::dump_match_entry_(std::ostream *out,
->>>>>>> f1cd3c41
                                    entry_handle_t handle) const {
   internal_handle_t handle_ = HANDLE_INTERNAL(handle);
   const Entry &entry = entries[handle_];
@@ -1000,11 +920,6 @@
   return MatchErrorCode::SUCCESS;
 }
 
-<<<<<<< HEAD
-template <typename K, typename V>
-void
-MatchUnitGeneric<K,V>::dump_(std::ostream *stream) const {
-=======
 static void dump_entry_key_extra_(std::ostream * stream,
                                   const ExactMatchKey & key) {
   (void) stream;
@@ -1024,28 +939,15 @@
 template <typename K, typename V>
 void
 MatchUnitGeneric<K, V>::dump_(std::ostream *stream) const {
->>>>>>> f1cd3c41
   for (internal_handle_t handle_ : this->handles) {
     const Entry &entry = entries[handle_];
     (*stream) << HANDLE_SET(entry.key.version, handle_) << ": "
               << this->match_key_builder.key_to_string(entry.key.data, " ");
-<<<<<<< HEAD
-    /* XXX  switch(TYPE){
-      case LPM:
-        (*stream) << " / " << entry.prefix_length;
-        break;
-      case Ternary:
-        (*stream) << " &&& " << entry.mask.to_hex();
-        break;
-      default:case Exact:break;
-    }*/
-=======
 
     // Print the mask in the case of a ternary entry, or the prefix length
     // in the case of an LPM key
     dump_entry_key_extra_(stream, entry.key);
 
->>>>>>> f1cd3c41
     (*stream) << " => ";
     entry.value.dump(stream);
     (*stream) << "\n";
@@ -1054,11 +956,7 @@
 
 template <typename K, typename V>
 void
-<<<<<<< HEAD
-MatchUnitGeneric<K,V>::reset_state_() {
-=======
 MatchUnitGeneric<K, V>::reset_state_() {
->>>>>>> f1cd3c41
   entries = std::vector<Entry>(this->size);
   lookupStructure->clear();
 }
