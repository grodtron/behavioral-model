/* Copyright 2013-present Barefoot Networks, Inc.
 *
 * Licensed under the Apache License, Version 2.0 (the "License");
 * you may not use this file except in compliance with the License.
 * You may obtain a copy of the License at
 *
 *   http://www.apache.org/licenses/LICENSE-2.0
 *
 * Unless required by applicable law or agreed to in writing, software
 * distributed under the License is distributed on an "AS IS" BASIS,
 * WITHOUT WARRANTIES OR CONDITIONS OF ANY KIND, either express or implied.
 * See the License for the specific language governing permissions and
 * limitations under the License.
 */

/*
 * Antonin Bas (antonin@barefootnetworks.com)
 *
 */

#include <limits>
#include <string>
#include <vector>
#include <algorithm>  // for std::copy, std::max

#include "bm_sim/match_units.h"
<<<<<<< HEAD
#include "bm_sim/match_unit_types.h"
=======
#include "bm_sim/match_key_types.h"
>>>>>>> 9ef58473
#include "bm_sim/match_tables.h"
#include "bm_sim/logger.h"
#include "bm_sim/lookup_structures.h"
#include "utils.h"

namespace bm {

#define HANDLE_VERSION(h) (h >> 32)
#define HANDLE_INTERNAL(h) (h & 0xffffffff)
#define HANDLE_SET(v, i) ((((uint64_t) v) << 32) | i)

using MatchUnit::EntryMeta;

namespace {

size_t nbits_to_nbytes(size_t nbits) {
  return (nbits + 7) / 8;
}

}  // namespace

std::string
MatchKeyParam::type_to_string(Type t) {
  switch (t) {
    case Type::EXACT:
      return "EXACT";
    case Type::LPM:
      return "LPM";
    case Type::TERNARY:
      return "TERNARY";
    case Type::VALID:
      return "VALID";
  }
  return "";
}

namespace {

// TODO(antonin): basically copied from ByteConatiner, need to avoid duplication
void
// NOLINTNEXTLINE(runtime/references)
dump_hexstring(std::ostream &out, const std::string &s,
               bool upper_case = false) {
  utils::StreamStateSaver state_saver(out);
  for (const char c : s) {
    out << std::setw(2) << std::setfill('0') << std::hex
        << (upper_case ? std::uppercase : std::nouppercase)
        << static_cast<int>(static_cast<unsigned char>(c));
  }
}

}  // namespace

std::ostream& operator<<(std::ostream &out, const MatchKeyParam &p) {
  // need to restore the state right away (thus the additional scope), otherwise
  // dump_hexstring() can give strange results
  {
    utils::StreamStateSaver state_saver(out);
    // type column is 10 chars wide
    out << std::setw(10) << std::left << MatchKeyParam::type_to_string(p.type);
  }
  dump_hexstring(out, p.key);
  switch (p.type) {
    case MatchKeyParam::Type::LPM:
      out << "/" << p.prefix_length;
      break;
    case MatchKeyParam::Type::TERNARY:
      out << " &&& ";
      dump_hexstring(out, p.mask);
      break;
    default:
      break;
  }
  return out;
}

void
MatchKeyBuilder::build() {
  if (built) return;

  key_mapping = std::vector<size_t>(key_input.size());
  inv_mapping = std::vector<size_t>(key_input.size());

  size_t n = 0;
  std::generate(inv_mapping.begin(), inv_mapping.end(), [&n]{ return n++; });

  auto sort_fn = [this](size_t i1, size_t i2) {
    int t1 = static_cast<int>(key_input[i1].mtype);
    int t2 = static_cast<int>(key_input[i2].mtype);
    if (t1 == t2) return i1 < i2;
    return t1 < t2;
  };

  std::sort(inv_mapping.begin(), inv_mapping.end(), sort_fn);

  std::vector<KeyF> new_input;
  for (const auto idx : inv_mapping) {
    new_input.push_back(key_input[idx]);
    key_mapping[inv_mapping[idx]] = idx;
  }
  key_input.swap(new_input);

  std::vector<size_t> offsets;
  size_t curr_offset = 0;
  for (const auto &f_info : key_input) {
    offsets.push_back(curr_offset);
    curr_offset += nbits_to_nbytes(f_info.nbits);
  }
  for (size_t i = 0; i < key_mapping.size(); i++)
    key_offsets.push_back(offsets[key_mapping[i]]);

  big_mask = ByteContainer(nbytes_key);
  for (size_t i = 0; i < key_offsets.size(); i++)
    std::copy(masks.at(i).begin(), masks.at(i).end(),
              big_mask.begin() + key_offsets.at(i));

  built = true;
}

// This function is in charge of re-organizing the input key on the fly to
// satisfy the implementation requirements (e.g. LPM matches last...). At the
// same time we keep track of the original order thanks to key_mapping (for
// debugging).
void
MatchKeyBuilder::push_back(KeyF &&input, const ByteContainer &mask,
                           const std::string &name) {
  key_input.push_back(std::move(input));
  size_t f_nbytes = nbits_to_nbytes(input.nbits);
  nbytes_key += f_nbytes;
  masks.push_back(mask);
  name_map.push_back(name);
}

void
MatchKeyBuilder::push_back_field(header_id_t header, int field_offset,
                                 size_t nbits, MatchKeyParam::Type mtype,
                                 const std::string &name) {
  push_back({header, field_offset, mtype, nbits},
            ByteContainer(nbits_to_nbytes(nbits), '\xff'), name);
}

void
MatchKeyBuilder::push_back_field(header_id_t header, int field_offset,
                                 size_t nbits, const ByteContainer &mask,
                                 MatchKeyParam::Type mtype,
                                 const std::string &name) {
  assert(mask.size() == nbits_to_nbytes(nbits));
  push_back({header, field_offset, mtype, nbits}, mask, name);
  has_big_mask = true;
}

void
MatchKeyBuilder::push_back_valid_header(header_id_t header,
                                        const std::string &name) {
  // set "nbits" to 8 (i.e. 1 byte); it is kind of a hack but ensure that most
  // of the code can be the same...
  push_back({header, 0, MatchKeyParam::Type::VALID, 8},
            ByteContainer(1, '\xff'), name);
}

void
MatchKeyBuilder::apply_big_mask(ByteContainer *key) const {
  if (has_big_mask)
    key->apply_mask(big_mask);
}

void
MatchKeyBuilder::operator()(const PHV &phv, ByteContainer *key) const {
  for (const auto &in : key_input) {
    const Header &header = phv.get_header(in.header);
    // if speed is an issue here, I can probably come up with something faster
    // (with a switch statement maybe)
    if (in.mtype == MatchKeyParam::Type::VALID) {
      key->push_back(header.is_valid() ? '\x01' : '\x00');
    } else {
      // we do not reset all fields to 0 in between packets
      // so I need this hack if the P4 programmer assumed that:
      // field not valid => field set to 0
      // const Field &field = phv.get_field(p.first, p.second);
      // key->append(field.get_bytes());
      const Field &field = header[in.f_offset];
      if (header.is_valid()) {
        key->append(field.get_bytes());
      } else {
        key->append(std::string(field.get_nbytes(), '\x00'));
      }
    }
  }
  if (has_big_mask)
    key->apply_mask(big_mask);
}

std::vector<std::string>
MatchKeyBuilder::key_to_fields(const ByteContainer &key) const {
  std::vector<std::string> fields;

  size_t nfields = key_mapping.size();
  for (size_t i = 0; i < nfields; i++) {
    const size_t imp_idx = key_mapping.at(i);
    const auto &f_info = key_input.at(imp_idx);
    const size_t byte_offset = key_offsets.at(i);
    auto start = key.begin() + byte_offset;
    fields.emplace_back(start, start + nbits_to_nbytes(f_info.nbits));
  }

  return fields;
}

// TODO(antonin): re-use above function instead?
std::string
MatchKeyBuilder::key_to_string(const ByteContainer &key, std::string separator,
                               bool upper_case) const {
  std::ostringstream ret;

  size_t nfields = key_mapping.size();
  bool first = true;
  for (size_t i = 0; i < nfields; i++) {
    const size_t imp_idx = key_mapping.at(i);
    const auto &f_info = key_input.at(imp_idx);
    const size_t byte_offset = key_offsets.at(i);
    if (!first)
      ret << separator;
    ret << key.to_hex(byte_offset, nbits_to_nbytes(f_info.nbits), upper_case);
    first = false;
  }

  return ret.str();
}

namespace detail {

namespace {

template <typename It>
int
pref_len_from_mask(const It start, const It end) {
  int pref = 0;
  for (auto it = start; it < end; it++) {
    if (*it == '\xff') {
      pref += 8;
      continue;
    }
    char c = *it;
    c -= (c >> 1) & 0x55;
    c = (c & 0x33) + ((c >> 2) & 0x33);
    pref += (c + (c >> 4)) & 0x0f;
  }
  return pref;
}

std::string
create_mask_from_pref_len(int prefix_length, int size) {
  std::string mask(size, '\x00');
  std::fill(mask.begin(), mask.begin() + (prefix_length / 8), '\xff');
  if (prefix_length % 8 != 0) {
    mask[prefix_length / 8] =
      static_cast<char>(0xFF) << (8 - (prefix_length % 8));
  }
  return mask;
}

void
format_ternary_key(ByteContainer *key, const ByteContainer &mask) {
  assert(key->size() == mask.size());
  for (size_t byte_index = 0; byte_index < mask.size(); byte_index++) {
    (*key)[byte_index] = (*key)[byte_index] & mask[byte_index];
  }
}

char get_byte0_mask(size_t bitwidth) {
  if (bitwidth % 8 == 0) return 0xff;
  int nbits = bitwidth % 8;
  return ((1 << nbits) - 1);
}

}  // namespace

class MatchKeyBuilderHelper {
 public:
  template <typename K,
            typename std::enable_if<K::mut == MatchUnitType::EXACT, int>::type
            = 0>
  static std::vector<MatchKeyParam>
<<<<<<< HEAD
  entry_to_match_params(const MatchKeyBuilder &kb, const K & key) {
=======
  entry_to_match_params(const MatchKeyBuilder &kb, const K &key) {
>>>>>>> 9ef58473
    std::vector<MatchKeyParam> params;

    size_t nfields = kb.key_mapping.size();
    for (size_t i = 0; i < nfields; i++) {
      const size_t imp_idx = kb.key_mapping.at(i);
      const auto &f_info = kb.key_input.at(imp_idx);
      const size_t byte_offset = kb.key_offsets.at(i);

      auto start = key.data.begin() + byte_offset;
      auto end = start + nbits_to_nbytes(f_info.nbits);
      assert(f_info.mtype == MatchKeyParam::Type::VALID ||
             f_info.mtype == MatchKeyParam::Type::EXACT);
      params.emplace_back(f_info.mtype, std::string(start, end));
    }

    return params;
  }

  template <typename K,
            typename std::enable_if<K::mut == MatchUnitType::LPM, int>::type
            = 0>
  static std::vector<MatchKeyParam>
  entry_to_match_params(const MatchKeyBuilder &kb, const K &key) {
    std::vector<MatchKeyParam> params;
    size_t LPM_idx = 0;
    int pref = key.prefix_length;

    size_t nfields = kb.key_mapping.size();
    for (size_t i = 0; i < nfields; i++) {
      const size_t imp_idx = kb.key_mapping.at(i);
      const auto &f_info = kb.key_input.at(imp_idx);
      const size_t byte_offset = kb.key_offsets.at(i);

      auto start = key.data.begin() + byte_offset;
      auto end = start + nbits_to_nbytes(f_info.nbits);
      assert(f_info.mtype != MatchKeyParam::Type::TERNARY);

      params.emplace_back(f_info.mtype, std::string(start, end));

      if (f_info.mtype == MatchKeyParam::Type::LPM)
        LPM_idx = i;
      else
        // IMO, same thing
        // pref -= ((end - start) << 3);
        pref -= (std::distance(start, end) << 3);
    }

    params.at(LPM_idx).prefix_length = pref;

    return params;
  }

  template <typename K,
            typename std::enable_if<K::mut == MatchUnitType::TERNARY, int>::type
            = 0>
  static std::vector<MatchKeyParam>
<<<<<<< HEAD
  entry_to_match_params(const MatchKeyBuilder &kb, const K & key) {
=======
  entry_to_match_params(const MatchKeyBuilder &kb, const K &key) {
>>>>>>> 9ef58473
    std::vector<MatchKeyParam> params;

    size_t nfields = kb.key_mapping.size();
    for (size_t i = 0; i < nfields; i++) {
      const size_t imp_idx = kb.key_mapping.at(i);
      const auto &f_info = kb.key_input.at(imp_idx);
      const size_t byte_offset = kb.key_offsets.at(i);

      auto start = key.data.begin() + byte_offset;
      size_t nbytes = nbits_to_nbytes(f_info.nbits);
      auto end = start + nbytes;
      switch (f_info.mtype) {
        case MatchKeyParam::Type::VALID:
        case MatchKeyParam::Type::EXACT:
          params.emplace_back(f_info.mtype, std::string(start, end));
          break;
        case MatchKeyParam::Type::TERNARY:
          {
            auto mask_start = key.mask.begin() + byte_offset;
            auto mask_end = mask_start + nbytes;
            params.emplace_back(f_info.mtype, std::string(start, end),
                                std::string(mask_start, mask_end));
            break;
          }
        case MatchKeyParam::Type::LPM:
          {
            auto mask_start = key.mask.begin() + byte_offset;
            auto mask_end = mask_start + nbytes;
            params.emplace_back(f_info.mtype, std::string(start, end),
                                pref_len_from_mask(mask_start, mask_end));
            break;
          }
      }
    }

    return params;
  }

<<<<<<< HEAD
=======
  // TODO(antonin):
  // We recently added automatic masking of the first byte of each match
  // param. For example, if a match field is 14 bit wide and we receive value
  // 0xffff from the client (instead of the correct 0x3fff), we will
  // automatically do the conversion. Before that change, we would not perform
  // any checks and simply use the user-provided value, which would cause
  // unexpected dataplane behavior. But is this silent conversion better than
  // returning an error to the client?

>>>>>>> 9ef58473
  template <typename E, typename std::enable_if<
              decltype(E::key)::mut == MatchUnitType::EXACT, int>::type = 0>
  static E
  match_params_to_entry(const MatchKeyBuilder &kb,
                        const std::vector<MatchKeyParam> &params) {
    E entry;
    entry.key.data.reserve(kb.nbytes_key);

<<<<<<< HEAD
    for (const auto i : kb.inv_mapping)
      entry.key.data.append(params.at(i).key);
=======
    size_t first_byte = 0;
    for (size_t i = 0; i < kb.inv_mapping.size(); i++) {
      const auto &param = params.at(kb.inv_mapping[i]);
      entry.key.data.append(param.key);
      entry.key.data[first_byte] &= get_byte0_mask(kb.key_input[i].nbits);
      first_byte += param.key.size();
    }
>>>>>>> 9ef58473

    return entry;
  }

  template <typename E, typename std::enable_if<
              decltype(E::key)::mut == MatchUnitType::LPM, int>::type = 0>
  static E
  match_params_to_entry(const MatchKeyBuilder &kb,
                        const std::vector<MatchKeyParam> &params) {
    E entry;
    entry.key.data.reserve(kb.nbytes_key);
    entry.key.prefix_length = 0;

<<<<<<< HEAD
    for (const auto i : kb.inv_mapping) {
      const auto &param = params.at(i);
      entry.key.data.append(param.key);
=======
    size_t first_byte = 0;
    for (size_t i = 0; i < kb.inv_mapping.size(); i++) {
      const auto &param = params.at(kb.inv_mapping[i]);
      entry.key.data.append(param.key);
      entry.key.data[first_byte] &= get_byte0_mask(kb.key_input[i].nbits);
>>>>>>> 9ef58473
      switch (param.type) {
        case MatchKeyParam::Type::VALID:
          entry.key.prefix_length += 8;
          break;
        case MatchKeyParam::Type::EXACT:
          entry.key.prefix_length += param.key.size() << 3;
          break;
        case MatchKeyParam::Type::LPM:
          entry.key.prefix_length += param.prefix_length;
          break;
        case MatchKeyParam::Type::TERNARY:
          assert(0);
      }
      first_byte += param.key.size();
    }

    return entry;
  }

  template <typename E, typename std::enable_if<
              decltype(E::key)::mut == MatchUnitType::TERNARY, int>::type = 0>
  static E
  match_params_to_entry(const MatchKeyBuilder &kb,
                        const std::vector<MatchKeyParam> &params) {
    E entry;
    entry.key.data.reserve(kb.nbytes_key);
    entry.key.mask.reserve(kb.nbytes_key);

<<<<<<< HEAD
    for (const auto i : kb.inv_mapping) {
      const auto &param = params.at(i);
      entry.key.data.append(param.key);
=======
    size_t first_byte = 0;
    for (size_t i = 0; i < kb.inv_mapping.size(); i++) {
      const auto &param = params.at(kb.inv_mapping[i]);
      entry.key.data.append(param.key);
      entry.key.data[first_byte] &= get_byte0_mask(kb.key_input[i].nbits);
>>>>>>> 9ef58473
      switch (param.type) {
        case MatchKeyParam::Type::VALID:
          entry.key.mask.append("\xff");
          break;
        case MatchKeyParam::Type::EXACT:
          entry.key.mask.append(std::string(param.key.size(), '\xff'));
          break;
        case MatchKeyParam::Type::LPM:
          entry.key.mask.append(
              create_mask_from_pref_len(param.prefix_length, param.key.size()));
          break;
        case MatchKeyParam::Type::TERNARY:
          entry.key.mask.append(param.mask);
          break;
      }
      first_byte += param.key.size();
    }

    format_ternary_key(&entry.key.data, entry.key.mask);

    return entry;
  }
};

}  // namespace detail

template <typename E>
std::vector<MatchKeyParam>
MatchKeyBuilder::entry_to_match_params(const E &entry) const {
  return detail::MatchKeyBuilderHelper::entry_to_match_params(*this, entry);
}

template <typename E>
E
MatchKeyBuilder::match_params_to_entry(
    const std::vector<MatchKeyParam> &params) const {
  return detail::MatchKeyBuilderHelper::match_params_to_entry<E>(*this, params);
}

bool
MatchKeyBuilder::match_params_sanity_check(
    const std::vector<MatchKeyParam> &params) const {
  if (params.size() != key_input.size()) return false;

  for (size_t i = 0; i < inv_mapping.size(); i++) {
    size_t p_i = inv_mapping[i];
    const auto &param = params[p_i];
    const auto &f_info = key_input[i];

    if (param.type != f_info.mtype) return false;

    size_t nbytes = nbits_to_nbytes(f_info.nbits);
    if (param.key.size() != nbytes) return false;

    switch (param.type) {
      case MatchKeyParam::Type::VALID:
      case MatchKeyParam::Type::EXACT:
        break;
      case MatchKeyParam::Type::LPM:
        if (static_cast<size_t>(param.prefix_length) > f_info.nbits)
          return false;
        break;
      case MatchKeyParam::Type::TERNARY:
        if (param.mask.size() != nbytes) return false;
        break;
    }
  }
  return true;
}

void
MatchKeyBuilder::NameMap::push_back(const std::string &name) {
  names.push_back(name);
  max_s = std::max(max_s, name.size());
}

const std::string &
MatchKeyBuilder::NameMap::get(size_t idx) const {
  return names.at(idx);
}

size_t
MatchKeyBuilder::NameMap::max_size() const {
  return max_s;
}


MatchErrorCode
MatchUnitAbstract_::get_and_set_handle(internal_handle_t *handle) {
  if (num_entries >= size) {  // table is full
    return MatchErrorCode::TABLE_FULL;
  }

  if (handles.get_handle(handle)) return MatchErrorCode::ERROR;

  num_entries++;
  return MatchErrorCode::SUCCESS;
}

MatchErrorCode
MatchUnitAbstract_::unset_handle(internal_handle_t handle) {
  if (handles.release_handle(handle)) return MatchErrorCode::INVALID_HANDLE;

  num_entries--;
  return MatchErrorCode::SUCCESS;
}

bool
MatchUnitAbstract_::valid_handle_(internal_handle_t handle) const {
  return handles.valid_handle(handle);
}

bool
MatchUnitAbstract_::valid_handle(entry_handle_t handle) const {
  return this->valid_handle_(HANDLE_INTERNAL(handle));
}

EntryMeta &
MatchUnitAbstract_::get_entry_meta(entry_handle_t handle) {
  return this->entry_meta[HANDLE_INTERNAL(handle)];
}

const EntryMeta &
MatchUnitAbstract_::get_entry_meta(entry_handle_t handle) const {
  return this->entry_meta[HANDLE_INTERNAL(handle)];
}

void
MatchUnitAbstract_::reset_counters() {
  // could take a while, but do not block anyone else
  // lock (even read lock) does not have to be held while doing this
  for (EntryMeta &meta : entry_meta) {
    meta.counter.reset_counter();
  }
}

void
MatchUnitAbstract_::set_direct_meters(MeterArray *meter_array) {
  assert(meter_array);
  assert(size == meter_array->size());
  direct_meters = meter_array;
}

Meter &
MatchUnitAbstract_::get_meter(entry_handle_t handle) {
  return direct_meters->at(HANDLE_INTERNAL(handle));
}

MatchErrorCode
MatchUnitAbstract_::set_entry_ttl(entry_handle_t handle, unsigned int ttl_ms) {
  internal_handle_t handle_ = HANDLE_INTERNAL(handle);
  if (!this->valid_handle_(handle_)) return MatchErrorCode::INVALID_HANDLE;
  EntryMeta &meta = entry_meta[handle_];
  meta.timeout_ms = ttl_ms;
  return MatchErrorCode::SUCCESS;
}

void
MatchUnitAbstract_::sweep_entries(std::vector<entry_handle_t> *entries) const {
  using std::chrono::duration_cast;
  using std::chrono::milliseconds;

  auto tp = Packet::clock::now();
  uint64_t now_ms = duration_cast<milliseconds>(tp.time_since_epoch()).count();
  for (auto it = handles.begin(); it != handles.end(); ++it) {
    const EntryMeta &meta = entry_meta[*it];
    assert(now_ms >= meta.ts.get_ms());
    if (meta.timeout_ms > 0 && (now_ms - meta.ts.get_ms() >= meta.timeout_ms)) {
      entries->push_back(HANDLE_SET(meta.version, *it));
    }
  }
}

void
MatchUnitAbstract_::dump_key_params(
    std::ostream *out, const std::vector<MatchKeyParam> &params,
    int priority) const {
  const auto &kb = match_key_builder;
  *out << "Match key:\n";
  const size_t out_name_w = std::max(size_t(20), kb.max_name_size());
  for (size_t i = 0; i < params.size(); i++) {
    const auto &name = kb.get_name(i);
    *out << "* ";
    if (name != "") {
      utils::StreamStateSaver state_saver(*out);
      *out << std::setw(out_name_w) << std::left << name << ": ";
    }
    *out << params[i] << "\n";
  }
  if (priority >= 0)
    *out << "Priority: " << priority << "\n";
}

std::string
MatchUnitAbstract_::key_to_string_with_names(const ByteContainer &key) const {
  std::ostringstream ret;

  auto values = match_key_builder.key_to_fields(key);
  const size_t out_name_w = std::max(size_t(20),
                                     match_key_builder.max_name_size());
  for (size_t i = 0; i < values.size(); i++) {
    const auto &name = match_key_builder.get_name(i);
    ret << "* ";
    if (name != "") {
      utils::StreamStateSaver state_saver(ret);
      ret << std::setw(out_name_w) << std::left << name << ": ";
    }
    dump_hexstring(ret, values[i]);
    ret << "\n";
  }

  return ret.str();
}

template<typename V>
typename MatchUnitAbstract<V>::MatchUnitLookup
MatchUnitAbstract<V>::lookup(const Packet &pkt) {
  static thread_local ByteContainer key;
  key.clear();
  build_key(*pkt.get_phv(), &key);

  // BMLOG_DEBUG_PKT(pkt, "Looking up key {}", key_to_string(key));
  BMLOG_DEBUG_PKT(pkt, "Looking up key:\n{}", key_to_string_with_names(key));

  MatchUnitLookup res = lookup_key(key);
  if (res.found()) {
    EntryMeta &meta = entry_meta[HANDLE_INTERNAL(res.handle)];
    update_counters(&meta.counter, pkt);
    update_ts(&meta.ts, pkt);
  }
  return res;
}

template<typename V>
MatchErrorCode
MatchUnitAbstract<V>::add_entry(const std::vector<MatchKeyParam> &match_key,
                                V value, entry_handle_t *handle, int priority) {
  MatchErrorCode rc = add_entry_(match_key, std::move(value), handle, priority);
  if (rc != MatchErrorCode::SUCCESS) return rc;
  EntryMeta &meta = entry_meta[HANDLE_INTERNAL(*handle)];
  meta.reset();
  meta.version = HANDLE_VERSION(*handle);
  return rc;
}

template<typename V>
MatchErrorCode
MatchUnitAbstract<V>::delete_entry(entry_handle_t handle) {
  return delete_entry_(handle);
}

template<typename V>
MatchErrorCode
MatchUnitAbstract<V>::modify_entry(entry_handle_t handle, V value) {
  return modify_entry_(handle, std::move(value));
}

template<typename V>
MatchErrorCode
MatchUnitAbstract<V>::get_value(entry_handle_t handle, const V **value) {
  return get_value_(handle, value);
}

template<typename V>
MatchErrorCode
MatchUnitAbstract<V>::get_entry(entry_handle_t handle,
                                std::vector<MatchKeyParam> *match_key,
                                const V **value, int *priority) const {
  return get_entry_(handle, match_key, value, priority);
}

template<typename V>
std::string
MatchUnitAbstract<V>::entry_to_string(entry_handle_t handle) const {
  std::ostringstream ret;
  if (dump_match_entry(&ret, handle) != MatchErrorCode::SUCCESS) {
    Logger::get()->error("entry_to_string() called on invalid handle, "
                         "returning empty string");
    return "";
  }
  return ret.str();
}

template<typename V>
MatchErrorCode
MatchUnitAbstract<V>::dump_match_entry(std::ostream *out,
                                       entry_handle_t handle) const {
  internal_handle_t handle_ = HANDLE_INTERNAL(handle);
  if (!this->valid_handle_(handle_)) return MatchErrorCode::INVALID_HANDLE;
  return dump_match_entry_(out, handle);
}

template<typename V>
void
MatchUnitAbstract<V>::reset_state() {
  this->num_entries = 0;
  this->handles.clear();
  this->entry_meta = std::vector<EntryMeta>(size);
  reset_state_();
}


<<<<<<< HEAD


namespace {
  // Utility to transparently either get the real priority value from a
  // ternary entry or simply return -1 for other types of entries

  template <typename T,
    typename std::enable_if<T::mut == MatchUnitType::TERNARY, int>::type = 0>
  int get_priority(const T & entry) {
    return entry.priority;
  }
  template <typename T,
    typename std::enable_if<T::mut != MatchUnitType::TERNARY, int>::type = 0>
  int get_priority(const T & entry) {
    (void) entry;  // dodge unused param error
    return -1;
=======


namespace {
  // Utility to transparently either get the real priority value from a
  // ternary entry or simply return -1 for other types of entries

  int get_priority(const MatchKey &key) {
    (void) key;
    return -1;
  }

  int get_priority(const TernaryMatchKey &key) {
    return key.priority;
>>>>>>> 9ef58473
  }

  // Matching setter utility

<<<<<<< HEAD
  template <typename T,
    typename std::enable_if<T::mut == MatchUnitType::TERNARY, int>::type = 0>
  void set_priority(T * entry, int p) {
    entry->priority = p;
  }
  template <typename T,
    typename std::enable_if<T::mut != MatchUnitType::TERNARY, int>::type = 0>
  void set_priority(T * entry, int p) {
    (void) entry;  // dodge unused param error
    (void) p;
=======
  void set_priority(MatchKey *entry, int p) {
    (void) entry;
    (void) p;
  }
  void set_priority(TernaryMatchKey *entry, int p) {
    entry->priority = p;
>>>>>>> 9ef58473
  }

}  // anonymous namespace


template <typename K, typename V>
typename MatchUnitGeneric<K, V>::MatchUnitLookup
MatchUnitGeneric<K, V>::lookup_key(const ByteContainer &key) const {
  internal_handle_t handle_;
<<<<<<< HEAD
  bool entry_found = lookupStructure->lookup(key, &handle_);
=======
  bool entry_found = lookup_structure->lookup(key, &handle_);
>>>>>>> 9ef58473
  if (entry_found) {
    const Entry &entry = entries[handle_];
    entry_handle_t handle = HANDLE_SET(entry.key.version, handle_);
    return MatchUnitLookup(handle, &entry.value);
  }
  return MatchUnitLookup::empty_entry();
}

template <typename K, typename V>
MatchErrorCode
MatchUnitGeneric<K, V>::add_entry_(const std::vector<MatchKeyParam> &match_key,
<<<<<<< HEAD
                            V value, entry_handle_t *handle, int priority) {
=======
                                   V value, entry_handle_t *handle,
                                   int priority) {
>>>>>>> 9ef58473
  const auto &KeyB = this->match_key_builder;

  if (!KeyB.match_params_sanity_check(match_key))
    return MatchErrorCode::BAD_MATCH_KEY;

  // for why "template" keyword is needed, see:
<<<<<<< HEAD
  // http://stackoverflow.com/questions/1840253/c-template-member-function-of-template-class-called-from-template-function/1840318#1840318
=======
  // http://stackoverflow.com/questions/1840253/n/1840318#1840318
>>>>>>> 9ef58473
  Entry entry = KeyB.template match_params_to_entry<Entry>(match_key);

  // needs to go before duplicate check, because 2 different user keys can
  // become the same key. We would then have a problem when erasing the key from
  // the hash map.
  // TODO(antonin): maybe change this by modifying delete_entry method
  // TODO(antonin): does this really make sense for a Ternary/LPM table?
  KeyB.apply_big_mask(&entry.key.data);

  // For ternary. Must be done before the entry_exists call below
  set_priority(&entry.key, priority);

  // check if the key is already present
<<<<<<< HEAD
  if (lookupStructure->entry_exists(entry.key))
=======
  if (lookup_structure->entry_exists(entry.key))
>>>>>>> 9ef58473
    return MatchErrorCode::DUPLICATE_ENTRY;

  internal_handle_t handle_;
  MatchErrorCode status = this->get_and_set_handle(&handle_);
  if (status != MatchErrorCode::SUCCESS) return status;

  uint32_t version = entries[handle_].key.version;
  *handle = HANDLE_SET(version, handle_);

  // key is copied, which is not great
<<<<<<< HEAD
  lookupStructure->store_entry(entry.key, handle_);
=======
  lookup_structure->add_entry(entry.key, handle_);
>>>>>>> 9ef58473
  entry.value = std::move(value);
  entry.key.version = version;
  entries[handle_] = std::move(entry);

  return MatchErrorCode::SUCCESS;
}

template <typename K, typename V>
MatchErrorCode
MatchUnitGeneric<K, V>::delete_entry_(entry_handle_t handle) {
  internal_handle_t handle_ = HANDLE_INTERNAL(handle);
  if (!this->valid_handle_(handle_)) return MatchErrorCode::INVALID_HANDLE;
  Entry &entry = entries[handle_];
  if (HANDLE_VERSION(handle) != entry.key.version)
    return MatchErrorCode::EXPIRED_HANDLE;
  entry.key.version += 1;
<<<<<<< HEAD
  lookupStructure->delete_entry(entry.key);
=======
  lookup_structure->delete_entry(entry.key);
>>>>>>> 9ef58473

  return this->unset_handle(handle_);
}

template <typename K, typename V>
MatchErrorCode
MatchUnitGeneric<K, V>::modify_entry_(entry_handle_t handle, V value) {
  internal_handle_t handle_ = HANDLE_INTERNAL(handle);
  if (!this->valid_handle_(handle_)) return MatchErrorCode::INVALID_HANDLE;
  Entry &entry = entries[handle_];
  if (HANDLE_VERSION(handle) != entry.key.version)
    return MatchErrorCode::EXPIRED_HANDLE;
  entry.value = std::move(value);

  return MatchErrorCode::SUCCESS;
}

template <typename K, typename V>
MatchErrorCode
MatchUnitGeneric<K, V>::get_value_(entry_handle_t handle, const V **value) {
  internal_handle_t handle_ = HANDLE_INTERNAL(handle);
  if (!this->valid_handle_(handle_)) return MatchErrorCode::INVALID_HANDLE;
  Entry &entry = entries[handle_];
  if (HANDLE_VERSION(handle) != entry.key.version)
    return MatchErrorCode::EXPIRED_HANDLE;
  *value = &entry.value;

  return MatchErrorCode::SUCCESS;
}

template <typename K, typename V>
MatchErrorCode
MatchUnitGeneric<K, V>::get_entry_(entry_handle_t handle,
                            std::vector<MatchKeyParam> *match_key,
                            const V **value, int *priority) const {
  internal_handle_t handle_ = HANDLE_INTERNAL(handle);
  if (!this->valid_handle(handle_)) return MatchErrorCode::INVALID_HANDLE;
  const Entry &entry = entries[handle_];
  if (HANDLE_VERSION(handle) != entry.key.version)
    return MatchErrorCode::EXPIRED_HANDLE;

  *match_key = this->match_key_builder.entry_to_match_params(entry.key);
  *value = &entry.value;
  if (priority) *priority = get_priority(entry.key);

  return MatchErrorCode::SUCCESS;
}

template <typename K, typename V>
MatchErrorCode
MatchUnitGeneric<K, V>::dump_match_entry_(std::ostream *out,
                                   entry_handle_t handle) const {
  internal_handle_t handle_ = HANDLE_INTERNAL(handle);
  const Entry &entry = entries[handle_];
  if (HANDLE_VERSION(handle) != entry.key.version)
    return MatchErrorCode::EXPIRED_HANDLE;

  *out << "Dumping entry " << handle << "\n";
  this->dump_key_params(
      out, this->match_key_builder.entry_to_match_params(entry.key),
      get_priority(entry.key));
  return MatchErrorCode::SUCCESS;
}

<<<<<<< HEAD
static void dump_entry_key_extra_(std::ostream * stream,
                                  const ExactMatchKey & key) {
  (void) stream;
  (void) key;
}

static void dump_entry_key_extra_(std::ostream * stream,
                                  const LPMMatchKey & key) {
  (*stream) << " / " << key.prefix_length;
}

static void dump_entry_key_extra_(std::ostream * stream,
                                  const TernaryMatchKey & key) {
=======
static void dump_entry_key_extra_(std::ostream *stream,
                                  const ExactMatchKey &key) {
  (void) stream;
  (void) key;
}

static void dump_entry_key_extra_(std::ostream *stream,
                                  const LPMMatchKey &key) {
  (*stream) << " / " << key.prefix_length;
}

static void dump_entry_key_extra_(std::ostream *stream,
                                  const TernaryMatchKey &key) {
>>>>>>> 9ef58473
  (*stream) << " &&& " << key.mask.to_hex();
}

template <typename K, typename V>
void
MatchUnitGeneric<K, V>::dump_(std::ostream *stream) const {
  for (internal_handle_t handle_ : this->handles) {
    const Entry &entry = entries[handle_];
    (*stream) << HANDLE_SET(entry.key.version, handle_) << ": "
              << this->match_key_builder.key_to_string(entry.key.data, " ");

    // Print the mask in the case of a ternary entry, or the prefix length
    // in the case of an LPM key
    dump_entry_key_extra_(stream, entry.key);

    (*stream) << " => ";
    entry.value.dump(stream);
    (*stream) << "\n";
  }
}

template <typename K, typename V>
void
MatchUnitGeneric<K, V>::reset_state_() {
  entries = std::vector<Entry>(this->size);
<<<<<<< HEAD
  lookupStructure->clear();
=======
  lookup_structure->clear();
>>>>>>> 9ef58473
}

// explicit template instantiation

// I did not think I had to explicitly instantiate MatchUnitAbstract, because it
// is a base class for the others, but I get an linker error if I don't
template class
MatchUnitAbstract<MatchTableAbstract::ActionEntry>;
template class
MatchUnitAbstract<MatchTableIndirect::IndirectIndex>;

<<<<<<< HEAD
// The following are all instantiation of MatchUnitGeneric, based on the various
=======
// The following are all instantiations of MatchUnitGeneric, based on the
>>>>>>> 9ef58473
// aliases created in match_units.h
template class
MatchUnitGeneric<ExactMatchKey, MatchTableAbstract::ActionEntry>;
template class
MatchUnitGeneric<ExactMatchKey, MatchTableIndirect::IndirectIndex>;

template class
MatchUnitGeneric<LPMMatchKey, MatchTableAbstract::ActionEntry>;
template class
MatchUnitGeneric<LPMMatchKey, MatchTableIndirect::IndirectIndex>;

template class
MatchUnitGeneric<TernaryMatchKey, MatchTableAbstract::ActionEntry>;
template class
MatchUnitGeneric<TernaryMatchKey, MatchTableIndirect::IndirectIndex>;

}  // namespace bm<|MERGE_RESOLUTION|>--- conflicted
+++ resolved
@@ -24,11 +24,7 @@
 #include <algorithm>  // for std::copy, std::max
 
 #include "bm_sim/match_units.h"
-<<<<<<< HEAD
-#include "bm_sim/match_unit_types.h"
-=======
 #include "bm_sim/match_key_types.h"
->>>>>>> 9ef58473
 #include "bm_sim/match_tables.h"
 #include "bm_sim/logger.h"
 #include "bm_sim/lookup_structures.h"
@@ -312,11 +308,7 @@
             typename std::enable_if<K::mut == MatchUnitType::EXACT, int>::type
             = 0>
   static std::vector<MatchKeyParam>
-<<<<<<< HEAD
-  entry_to_match_params(const MatchKeyBuilder &kb, const K & key) {
-=======
   entry_to_match_params(const MatchKeyBuilder &kb, const K &key) {
->>>>>>> 9ef58473
     std::vector<MatchKeyParam> params;
 
     size_t nfields = kb.key_mapping.size();
@@ -373,11 +365,7 @@
             typename std::enable_if<K::mut == MatchUnitType::TERNARY, int>::type
             = 0>
   static std::vector<MatchKeyParam>
-<<<<<<< HEAD
-  entry_to_match_params(const MatchKeyBuilder &kb, const K & key) {
-=======
   entry_to_match_params(const MatchKeyBuilder &kb, const K &key) {
->>>>>>> 9ef58473
     std::vector<MatchKeyParam> params;
 
     size_t nfields = kb.key_mapping.size();
@@ -416,8 +404,6 @@
     return params;
   }
 
-<<<<<<< HEAD
-=======
   // TODO(antonin):
   // We recently added automatic masking of the first byte of each match
   // param. For example, if a match field is 14 bit wide and we receive value
@@ -427,7 +413,6 @@
   // unexpected dataplane behavior. But is this silent conversion better than
   // returning an error to the client?
 
->>>>>>> 9ef58473
   template <typename E, typename std::enable_if<
               decltype(E::key)::mut == MatchUnitType::EXACT, int>::type = 0>
   static E
@@ -436,10 +421,6 @@
     E entry;
     entry.key.data.reserve(kb.nbytes_key);
 
-<<<<<<< HEAD
-    for (const auto i : kb.inv_mapping)
-      entry.key.data.append(params.at(i).key);
-=======
     size_t first_byte = 0;
     for (size_t i = 0; i < kb.inv_mapping.size(); i++) {
       const auto &param = params.at(kb.inv_mapping[i]);
@@ -447,7 +428,6 @@
       entry.key.data[first_byte] &= get_byte0_mask(kb.key_input[i].nbits);
       first_byte += param.key.size();
     }
->>>>>>> 9ef58473
 
     return entry;
   }
@@ -461,17 +441,11 @@
     entry.key.data.reserve(kb.nbytes_key);
     entry.key.prefix_length = 0;
 
-<<<<<<< HEAD
-    for (const auto i : kb.inv_mapping) {
-      const auto &param = params.at(i);
-      entry.key.data.append(param.key);
-=======
     size_t first_byte = 0;
     for (size_t i = 0; i < kb.inv_mapping.size(); i++) {
       const auto &param = params.at(kb.inv_mapping[i]);
       entry.key.data.append(param.key);
       entry.key.data[first_byte] &= get_byte0_mask(kb.key_input[i].nbits);
->>>>>>> 9ef58473
       switch (param.type) {
         case MatchKeyParam::Type::VALID:
           entry.key.prefix_length += 8;
@@ -500,17 +474,11 @@
     entry.key.data.reserve(kb.nbytes_key);
     entry.key.mask.reserve(kb.nbytes_key);
 
-<<<<<<< HEAD
-    for (const auto i : kb.inv_mapping) {
-      const auto &param = params.at(i);
-      entry.key.data.append(param.key);
-=======
     size_t first_byte = 0;
     for (size_t i = 0; i < kb.inv_mapping.size(); i++) {
       const auto &param = params.at(kb.inv_mapping[i]);
       entry.key.data.append(param.key);
       entry.key.data[first_byte] &= get_byte0_mask(kb.key_input[i].nbits);
->>>>>>> 9ef58473
       switch (param.type) {
         case MatchKeyParam::Type::VALID:
           entry.key.mask.append("\xff");
@@ -813,30 +781,12 @@
 }
 
 
-<<<<<<< HEAD
 
 
 namespace {
   // Utility to transparently either get the real priority value from a
   // ternary entry or simply return -1 for other types of entries
 
-  template <typename T,
-    typename std::enable_if<T::mut == MatchUnitType::TERNARY, int>::type = 0>
-  int get_priority(const T & entry) {
-    return entry.priority;
-  }
-  template <typename T,
-    typename std::enable_if<T::mut != MatchUnitType::TERNARY, int>::type = 0>
-  int get_priority(const T & entry) {
-    (void) entry;  // dodge unused param error
-    return -1;
-=======
-
-
-namespace {
-  // Utility to transparently either get the real priority value from a
-  // ternary entry or simply return -1 for other types of entries
-
   int get_priority(const MatchKey &key) {
     (void) key;
     return -1;
@@ -844,30 +794,16 @@
 
   int get_priority(const TernaryMatchKey &key) {
     return key.priority;
->>>>>>> 9ef58473
   }
 
   // Matching setter utility
 
-<<<<<<< HEAD
-  template <typename T,
-    typename std::enable_if<T::mut == MatchUnitType::TERNARY, int>::type = 0>
-  void set_priority(T * entry, int p) {
-    entry->priority = p;
-  }
-  template <typename T,
-    typename std::enable_if<T::mut != MatchUnitType::TERNARY, int>::type = 0>
-  void set_priority(T * entry, int p) {
-    (void) entry;  // dodge unused param error
-    (void) p;
-=======
   void set_priority(MatchKey *entry, int p) {
     (void) entry;
     (void) p;
   }
   void set_priority(TernaryMatchKey *entry, int p) {
     entry->priority = p;
->>>>>>> 9ef58473
   }
 
 }  // anonymous namespace
@@ -877,11 +813,7 @@
 typename MatchUnitGeneric<K, V>::MatchUnitLookup
 MatchUnitGeneric<K, V>::lookup_key(const ByteContainer &key) const {
   internal_handle_t handle_;
-<<<<<<< HEAD
-  bool entry_found = lookupStructure->lookup(key, &handle_);
-=======
   bool entry_found = lookup_structure->lookup(key, &handle_);
->>>>>>> 9ef58473
   if (entry_found) {
     const Entry &entry = entries[handle_];
     entry_handle_t handle = HANDLE_SET(entry.key.version, handle_);
@@ -893,23 +825,15 @@
 template <typename K, typename V>
 MatchErrorCode
 MatchUnitGeneric<K, V>::add_entry_(const std::vector<MatchKeyParam> &match_key,
-<<<<<<< HEAD
-                            V value, entry_handle_t *handle, int priority) {
-=======
                                    V value, entry_handle_t *handle,
                                    int priority) {
->>>>>>> 9ef58473
   const auto &KeyB = this->match_key_builder;
 
   if (!KeyB.match_params_sanity_check(match_key))
     return MatchErrorCode::BAD_MATCH_KEY;
 
   // for why "template" keyword is needed, see:
-<<<<<<< HEAD
-  // http://stackoverflow.com/questions/1840253/c-template-member-function-of-template-class-called-from-template-function/1840318#1840318
-=======
   // http://stackoverflow.com/questions/1840253/n/1840318#1840318
->>>>>>> 9ef58473
   Entry entry = KeyB.template match_params_to_entry<Entry>(match_key);
 
   // needs to go before duplicate check, because 2 different user keys can
@@ -923,11 +847,7 @@
   set_priority(&entry.key, priority);
 
   // check if the key is already present
-<<<<<<< HEAD
-  if (lookupStructure->entry_exists(entry.key))
-=======
   if (lookup_structure->entry_exists(entry.key))
->>>>>>> 9ef58473
     return MatchErrorCode::DUPLICATE_ENTRY;
 
   internal_handle_t handle_;
@@ -938,11 +858,7 @@
   *handle = HANDLE_SET(version, handle_);
 
   // key is copied, which is not great
-<<<<<<< HEAD
-  lookupStructure->store_entry(entry.key, handle_);
-=======
   lookup_structure->add_entry(entry.key, handle_);
->>>>>>> 9ef58473
   entry.value = std::move(value);
   entry.key.version = version;
   entries[handle_] = std::move(entry);
@@ -959,11 +875,7 @@
   if (HANDLE_VERSION(handle) != entry.key.version)
     return MatchErrorCode::EXPIRED_HANDLE;
   entry.key.version += 1;
-<<<<<<< HEAD
-  lookupStructure->delete_entry(entry.key);
-=======
   lookup_structure->delete_entry(entry.key);
->>>>>>> 9ef58473
 
   return this->unset_handle(handle_);
 }
@@ -1028,21 +940,6 @@
   return MatchErrorCode::SUCCESS;
 }
 
-<<<<<<< HEAD
-static void dump_entry_key_extra_(std::ostream * stream,
-                                  const ExactMatchKey & key) {
-  (void) stream;
-  (void) key;
-}
-
-static void dump_entry_key_extra_(std::ostream * stream,
-                                  const LPMMatchKey & key) {
-  (*stream) << " / " << key.prefix_length;
-}
-
-static void dump_entry_key_extra_(std::ostream * stream,
-                                  const TernaryMatchKey & key) {
-=======
 static void dump_entry_key_extra_(std::ostream *stream,
                                   const ExactMatchKey &key) {
   (void) stream;
@@ -1056,7 +953,6 @@
 
 static void dump_entry_key_extra_(std::ostream *stream,
                                   const TernaryMatchKey &key) {
->>>>>>> 9ef58473
   (*stream) << " &&& " << key.mask.to_hex();
 }
 
@@ -1082,11 +978,7 @@
 void
 MatchUnitGeneric<K, V>::reset_state_() {
   entries = std::vector<Entry>(this->size);
-<<<<<<< HEAD
-  lookupStructure->clear();
-=======
   lookup_structure->clear();
->>>>>>> 9ef58473
 }
 
 // explicit template instantiation
@@ -1098,11 +990,7 @@
 template class
 MatchUnitAbstract<MatchTableIndirect::IndirectIndex>;
 
-<<<<<<< HEAD
-// The following are all instantiation of MatchUnitGeneric, based on the various
-=======
 // The following are all instantiations of MatchUnitGeneric, based on the
->>>>>>> 9ef58473
 // aliases created in match_units.h
 template class
 MatchUnitGeneric<ExactMatchKey, MatchTableAbstract::ActionEntry>;
