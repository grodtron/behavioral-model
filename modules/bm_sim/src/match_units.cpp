/* Copyright 2013-present Barefoot Networks, Inc.
 *
 * Licensed under the Apache License, Version 2.0 (the "License");
 * you may not use this file except in compliance with the License.
 * You may obtain a copy of the License at
 *
 *   http://www.apache.org/licenses/LICENSE-2.0
 *
 * Unless required by applicable law or agreed to in writing, software
 * distributed under the License is distributed on an "AS IS" BASIS,
 * WITHOUT WARRANTIES OR CONDITIONS OF ANY KIND, either express or implied.
 * See the License for the specific language governing permissions and
 * limitations under the License.
 */

/*
 * Antonin Bas (antonin@barefootnetworks.com)
 *
 */

#include <limits>
#include <string>
#include <vector>
#include <algorithm>  // for std::copy, std::max

#include "bm_sim/match_units.h"
#include "bm_sim/match_unit_types.h"
#include "bm_sim/match_tables.h"
#include "bm_sim/logger.h"
#include "bm_sim/lookup_structures.h"
#include "utils.h"

namespace bm {

#define HANDLE_VERSION(h) (h >> 32)
#define HANDLE_INTERNAL(h) (h & 0xffffffff)
#define HANDLE_SET(v, i) ((((uint64_t) v) << 32) | i)

using MatchUnit::EntryMeta;

namespace {

size_t nbits_to_nbytes(size_t nbits) {
  return (nbits + 7) / 8;
}

}  // namespace

std::string
MatchKeyParam::type_to_string(Type t) {
  switch (t) {
    case Type::EXACT:
      return "EXACT";
    case Type::LPM:
      return "LPM";
    case Type::TERNARY:
      return "TERNARY";
    case Type::VALID:
      return "VALID";
  }
  return "";
}

namespace {

// TODO(antonin): basically copied from ByteConatiner, need to avoid duplication
void
// NOLINTNEXTLINE(runtime/references)
dump_hexstring(std::ostream &out, const std::string &s,
               bool upper_case = false) {
  utils::StreamStateSaver state_saver(out);
  for (const char c : s) {
    out << std::setw(2) << std::setfill('0') << std::hex
        << (upper_case ? std::uppercase : std::nouppercase)
        << static_cast<int>(static_cast<unsigned char>(c));
  }
}

}  // namespace

std::ostream& operator<<(std::ostream &out, const MatchKeyParam &p) {
  // need to restore the state right away (thus the additional scope), otherwise
  // dump_hexstring() can give strange results
  {
    utils::StreamStateSaver state_saver(out);
    // type column is 10 chars wide
    out << std::setw(10) << std::left << MatchKeyParam::type_to_string(p.type);
  }
  dump_hexstring(out, p.key);
  switch (p.type) {
    case MatchKeyParam::Type::LPM:
      out << "/" << p.prefix_length;
      break;
    case MatchKeyParam::Type::TERNARY:
      out << " &&& ";
      dump_hexstring(out, p.mask);
      break;
    default:
      break;
  }
  return out;
}

void
MatchKeyBuilder::build() {
  if (built) return;

  key_mapping = std::vector<size_t>(key_input.size());
  inv_mapping = std::vector<size_t>(key_input.size());

  size_t n = 0;
  std::generate(inv_mapping.begin(), inv_mapping.end(), [&n]{ return n++; });

  auto sort_fn = [this](size_t i1, size_t i2) {
    int t1 = static_cast<int>(key_input[i1].mtype);
    int t2 = static_cast<int>(key_input[i2].mtype);
    if (t1 == t2) return i1 < i2;
    return t1 < t2;
  };

  std::sort(inv_mapping.begin(), inv_mapping.end(), sort_fn);

  std::vector<KeyF> new_input;
  for (const auto idx : inv_mapping) {
    new_input.push_back(key_input[idx]);
    key_mapping[inv_mapping[idx]] = idx;
  }
  key_input.swap(new_input);

  std::vector<size_t> offsets;
  size_t curr_offset = 0;
  for (const auto &f_info : key_input) {
    offsets.push_back(curr_offset);
    curr_offset += nbits_to_nbytes(f_info.nbits);
  }
  for (size_t i = 0; i < key_mapping.size(); i++)
    key_offsets.push_back(offsets[key_mapping[i]]);

  big_mask = ByteContainer(nbytes_key);
  for (size_t i = 0; i < key_offsets.size(); i++)
    std::copy(masks.at(i).begin(), masks.at(i).end(),
              big_mask.begin() + key_offsets.at(i));

  built = true;
}

// This function is in charge of re-organizing the input key on the fly to
// satisfy the implementation requirements (e.g. LPM matches last...). At the
// same time we keep track of the original order thanks to key_mapping (for
// debugging).
void
MatchKeyBuilder::push_back(KeyF &&input, const ByteContainer &mask,
                           const std::string &name) {
  key_input.push_back(std::move(input));
  size_t f_nbytes = nbits_to_nbytes(input.nbits);
  nbytes_key += f_nbytes;
  masks.push_back(mask);
  name_map.push_back(name);
}

void
MatchKeyBuilder::push_back_field(header_id_t header, int field_offset,
                                 size_t nbits, MatchKeyParam::Type mtype,
                                 const std::string &name) {
  push_back({header, field_offset, mtype, nbits},
            ByteContainer(nbits_to_nbytes(nbits), '\xff'), name);
}

void
MatchKeyBuilder::push_back_field(header_id_t header, int field_offset,
                                 size_t nbits, const ByteContainer &mask,
                                 MatchKeyParam::Type mtype,
                                 const std::string &name) {
  assert(mask.size() == nbits_to_nbytes(nbits));
  push_back({header, field_offset, mtype, nbits}, mask, name);
  has_big_mask = true;
}

void
MatchKeyBuilder::push_back_valid_header(header_id_t header,
                                        const std::string &name) {
  // set "nbits" to 8 (i.e. 1 byte); it is kind of a hack but ensure that most
  // of the code can be the same...
  push_back({header, 0, MatchKeyParam::Type::VALID, 8},
            ByteContainer(1, '\xff'), name);
}

void
MatchKeyBuilder::apply_big_mask(ByteContainer *key) const {
  if (has_big_mask)
    key->apply_mask(big_mask);
}

void
MatchKeyBuilder::operator()(const PHV &phv, ByteContainer *key) const {
  for (const auto &in : key_input) {
    const Header &header = phv.get_header(in.header);
    // if speed is an issue here, I can probably come up with something faster
    // (with a switch statement maybe)
    if (in.mtype == MatchKeyParam::Type::VALID) {
      key->push_back(header.is_valid() ? '\x01' : '\x00');
    } else {
      // we do not reset all fields to 0 in between packets
      // so I need this hack if the P4 programmer assumed that:
      // field not valid => field set to 0
      // const Field &field = phv.get_field(p.first, p.second);
      // key->append(field.get_bytes());
      const Field &field = header[in.f_offset];
      if (header.is_valid()) {
        key->append(field.get_bytes());
      } else {
        key->append(std::string(field.get_nbytes(), '\x00'));
      }
    }
  }
  if (has_big_mask)
    key->apply_mask(big_mask);
}

std::vector<std::string>
MatchKeyBuilder::key_to_fields(const ByteContainer &key) const {
  std::vector<std::string> fields;

  size_t nfields = key_mapping.size();
  for (size_t i = 0; i < nfields; i++) {
    const size_t imp_idx = key_mapping.at(i);
    const auto &f_info = key_input.at(imp_idx);
    const size_t byte_offset = key_offsets.at(i);
    auto start = key.begin() + byte_offset;
    fields.emplace_back(start, start + nbits_to_nbytes(f_info.nbits));
  }

  return fields;
}

// TODO(antonin): re-use above function instead?
std::string
MatchKeyBuilder::key_to_string(const ByteContainer &key, std::string separator,
                               bool upper_case) const {
  std::ostringstream ret;

  size_t nfields = key_mapping.size();
  bool first = true;
  for (size_t i = 0; i < nfields; i++) {
    const size_t imp_idx = key_mapping.at(i);
    const auto &f_info = key_input.at(imp_idx);
    const size_t byte_offset = key_offsets.at(i);
    if (!first)
      ret << separator;
    ret << key.to_hex(byte_offset, nbits_to_nbytes(f_info.nbits), upper_case);
    first = false;
  }

  return ret.str();
}

namespace detail {

namespace {

template <typename It>
int
pref_len_from_mask(const It start, const It end) {
  int pref = 0;
  for (auto it = start; it < end; it++) {
    if (*it == '\xff') {
      pref += 8;
      continue;
    }
    char c = *it;
    c -= (c >> 1) & 0x55;
    c = (c & 0x33) + ((c >> 2) & 0x33);
    pref += (c + (c >> 4)) & 0x0f;
  }
  return pref;
}

std::string
create_mask_from_pref_len(int prefix_length, int size) {
  std::string mask(size, '\x00');
  std::fill(mask.begin(), mask.begin() + (prefix_length / 8), '\xff');
  if (prefix_length % 8 != 0) {
    mask[prefix_length / 8] =
      static_cast<char>(0xFF) << (8 - (prefix_length % 8));
  }
  return mask;
}

void
format_ternary_key(ByteContainer *key, const ByteContainer &mask) {
  assert(key->size() == mask.size());
  for (size_t byte_index = 0; byte_index < mask.size(); byte_index++) {
    (*key)[byte_index] = (*key)[byte_index] & mask[byte_index];
  }
}

}  // namespace

class MatchKeyBuilderHelper {
 public:
  template <typename K,
            typename std::enable_if<K::mut == MatchUnitType::EXACT, int>::type
            = 0>
  static std::vector<MatchKeyParam>
  entry_to_match_params(const MatchKeyBuilder &kb, const K & key) {
    std::vector<MatchKeyParam> params;

    size_t nfields = kb.key_mapping.size();
    for (size_t i = 0; i < nfields; i++) {
      const size_t imp_idx = kb.key_mapping.at(i);
      const auto &f_info = kb.key_input.at(imp_idx);
      const size_t byte_offset = kb.key_offsets.at(i);

      auto start = key.data.begin() + byte_offset;
      auto end = start + nbits_to_nbytes(f_info.nbits);
      assert(f_info.mtype == MatchKeyParam::Type::VALID ||
             f_info.mtype == MatchKeyParam::Type::EXACT);
      params.emplace_back(f_info.mtype, std::string(start, end));
    }

    return params;
  }

  template <typename K,
            typename std::enable_if<K::mut == MatchUnitType::LPM, int>::type
            = 0>
  static std::vector<MatchKeyParam>
  entry_to_match_params(const MatchKeyBuilder &kb, const K &key) {
    std::vector<MatchKeyParam> params;
    size_t LPM_idx = 0;
    int pref = key.prefix_length;

    size_t nfields = kb.key_mapping.size();
    for (size_t i = 0; i < nfields; i++) {
      const size_t imp_idx = kb.key_mapping.at(i);
      const auto &f_info = kb.key_input.at(imp_idx);
      const size_t byte_offset = kb.key_offsets.at(i);

      auto start = key.data.begin() + byte_offset;
      auto end = start + nbits_to_nbytes(f_info.nbits);
      assert(f_info.mtype != MatchKeyParam::Type::TERNARY);

      params.emplace_back(f_info.mtype, std::string(start, end));

      if (f_info.mtype == MatchKeyParam::Type::LPM)
        LPM_idx = i;
      else
        // IMO, same thing
        // pref -= ((end - start) << 3);
        pref -= (std::distance(start, end) << 3);
    }

    params.at(LPM_idx).prefix_length = pref;

    return params;
  }

  template <typename K,
            typename std::enable_if<K::mut == MatchUnitType::TERNARY, int>::type
            = 0>
  static std::vector<MatchKeyParam>
  entry_to_match_params(const MatchKeyBuilder &kb, const K & key) {
    std::vector<MatchKeyParam> params;

    size_t nfields = kb.key_mapping.size();
    for (size_t i = 0; i < nfields; i++) {
      const size_t imp_idx = kb.key_mapping.at(i);
      const auto &f_info = kb.key_input.at(imp_idx);
      const size_t byte_offset = kb.key_offsets.at(i);

      auto start = key.data.begin() + byte_offset;
      size_t nbytes = nbits_to_nbytes(f_info.nbits);
      auto end = start + nbytes;
      switch (f_info.mtype) {
        case MatchKeyParam::Type::VALID:
        case MatchKeyParam::Type::EXACT:
          params.emplace_back(f_info.mtype, std::string(start, end));
          break;
        case MatchKeyParam::Type::TERNARY:
          {
            auto mask_start = key.mask.begin() + byte_offset;
            auto mask_end = mask_start + nbytes;
            params.emplace_back(f_info.mtype, std::string(start, end),
                                std::string(mask_start, mask_end));
            break;
          }
        case MatchKeyParam::Type::LPM:
          {
            auto mask_start = key.mask.begin() + byte_offset;
            auto mask_end = mask_start + nbytes;
            params.emplace_back(f_info.mtype, std::string(start, end),
                                pref_len_from_mask(mask_start, mask_end));
            break;
          }
      }
    }

    return params;
  }

  template <typename E, typename std::enable_if<
              decltype(E::key)::mut == MatchUnitType::EXACT, int>::type = 0>
  static E
  match_params_to_entry(const MatchKeyBuilder &kb,
                        const std::vector<MatchKeyParam> &params) {
    E entry;
    entry.key.data.reserve(kb.nbytes_key);

    for (const auto i : kb.inv_mapping)
      entry.key.data.append(params.at(i).key);

    return entry;
  }

  template <typename E, typename std::enable_if<
              decltype(E::key)::mut == MatchUnitType::LPM, int>::type = 0>
  static E
  match_params_to_entry(const MatchKeyBuilder &kb,
                        const std::vector<MatchKeyParam> &params) {
    E entry;
    entry.key.data.reserve(kb.nbytes_key);
    entry.key.prefix_length = 0;

    for (const auto i : kb.inv_mapping) {
      const auto &param = params.at(i);
      entry.key.data.append(param.key);
      switch (param.type) {
        case MatchKeyParam::Type::VALID:
          entry.key.prefix_length += 8;
          break;
        case MatchKeyParam::Type::EXACT:
          entry.key.prefix_length += param.key.size() << 3;
          break;
        case MatchKeyParam::Type::LPM:
          entry.key.prefix_length += param.prefix_length;
          break;
        case MatchKeyParam::Type::TERNARY:
          assert(0);
      }
    }

    return entry;
  }

  template <typename E, typename std::enable_if<
              decltype(E::key)::mut == MatchUnitType::TERNARY, int>::type = 0>
  static E
  match_params_to_entry(const MatchKeyBuilder &kb,
                        const std::vector<MatchKeyParam> &params) {
    E entry;
    entry.key.data.reserve(kb.nbytes_key);
    entry.key.mask.reserve(kb.nbytes_key);

    for (const auto i : kb.inv_mapping) {
      const auto &param = params.at(i);
      entry.key.data.append(param.key);
      switch (param.type) {
        case MatchKeyParam::Type::VALID:
          entry.key.mask.append("\xff");
          break;
        case MatchKeyParam::Type::EXACT:
          entry.key.mask.append(std::string(param.key.size(), '\xff'));
          break;
        case MatchKeyParam::Type::LPM:
          entry.key.mask.append(
              create_mask_from_pref_len(param.prefix_length, param.key.size()));
          break;
        case MatchKeyParam::Type::TERNARY:
          entry.key.mask.append(param.mask);
          break;
      }
    }

    format_ternary_key(&entry.key.data, entry.key.mask);

    return entry;
  }
};

}  // namespace detail

template <typename E>
std::vector<MatchKeyParam>
MatchKeyBuilder::entry_to_match_params(const E &entry) const {
  return detail::MatchKeyBuilderHelper::entry_to_match_params(*this, entry);
}

template <typename E>
E
MatchKeyBuilder::match_params_to_entry(
    const std::vector<MatchKeyParam> &params) const {
  return detail::MatchKeyBuilderHelper::match_params_to_entry<E>(*this, params);
}

bool
MatchKeyBuilder::match_params_sanity_check(
    const std::vector<MatchKeyParam> &params) const {
  if (params.size() != key_input.size()) return false;

  for (size_t i = 0; i < inv_mapping.size(); i++) {
    size_t p_i = inv_mapping[i];
    const auto &param = params[p_i];
    const auto &f_info = key_input[i];

    if (param.type != f_info.mtype) return false;

    size_t nbytes = nbits_to_nbytes(f_info.nbits);
    if (param.key.size() != nbytes) return false;

    switch (param.type) {
      case MatchKeyParam::Type::VALID:
      case MatchKeyParam::Type::EXACT:
        break;
      case MatchKeyParam::Type::LPM:
        if (static_cast<size_t>(param.prefix_length) > f_info.nbits)
          return false;
        break;
      case MatchKeyParam::Type::TERNARY:
        if (param.mask.size() != nbytes) return false;
        break;
    }
  }
  return true;
}

void
MatchKeyBuilder::NameMap::push_back(const std::string &name) {
  names.push_back(name);
  max_s = std::max(max_s, name.size());
}

const std::string &
MatchKeyBuilder::NameMap::get(size_t idx) const {
  return names.at(idx);
}

size_t
MatchKeyBuilder::NameMap::max_size() const {
  return max_s;
}


MatchErrorCode
MatchUnitAbstract_::get_and_set_handle(internal_handle_t *handle) {
  if (num_entries >= size) {  // table is full
    return MatchErrorCode::TABLE_FULL;
  }

  if (handles.get_handle(handle)) return MatchErrorCode::ERROR;

  num_entries++;
  return MatchErrorCode::SUCCESS;
}

MatchErrorCode
MatchUnitAbstract_::unset_handle(internal_handle_t handle) {
  if (handles.release_handle(handle)) return MatchErrorCode::INVALID_HANDLE;

  num_entries--;
  return MatchErrorCode::SUCCESS;
}

bool
MatchUnitAbstract_::valid_handle_(internal_handle_t handle) const {
  return handles.valid_handle(handle);
}

bool
MatchUnitAbstract_::valid_handle(entry_handle_t handle) const {
  return this->valid_handle_(HANDLE_INTERNAL(handle));
}

EntryMeta &
MatchUnitAbstract_::get_entry_meta(entry_handle_t handle) {
  return this->entry_meta[HANDLE_INTERNAL(handle)];
}

const EntryMeta &
MatchUnitAbstract_::get_entry_meta(entry_handle_t handle) const {
  return this->entry_meta[HANDLE_INTERNAL(handle)];
}

void
MatchUnitAbstract_::reset_counters() {
  // could take a while, but do not block anyone else
  // lock (even read lock) does not have to be held while doing this
  for (EntryMeta &meta : entry_meta) {
    meta.counter.reset_counter();
  }
}

void
MatchUnitAbstract_::set_direct_meters(MeterArray *meter_array) {
  assert(meter_array);
  assert(size == meter_array->size());
  direct_meters = meter_array;
}

Meter &
MatchUnitAbstract_::get_meter(entry_handle_t handle) {
  return direct_meters->at(HANDLE_INTERNAL(handle));
}

MatchErrorCode
MatchUnitAbstract_::set_entry_ttl(entry_handle_t handle, unsigned int ttl_ms) {
  internal_handle_t handle_ = HANDLE_INTERNAL(handle);
  if (!this->valid_handle_(handle_)) return MatchErrorCode::INVALID_HANDLE;
  EntryMeta &meta = entry_meta[handle_];
  meta.timeout_ms = ttl_ms;
  return MatchErrorCode::SUCCESS;
}

void
MatchUnitAbstract_::sweep_entries(std::vector<entry_handle_t> *entries) const {
  using std::chrono::duration_cast;
  using std::chrono::milliseconds;

  auto tp = Packet::clock::now();
  uint64_t now_ms = duration_cast<milliseconds>(tp.time_since_epoch()).count();
  for (auto it = handles.begin(); it != handles.end(); ++it) {
    const EntryMeta &meta = entry_meta[*it];
    assert(now_ms >= meta.ts.get_ms());
    if (meta.timeout_ms > 0 && (now_ms - meta.ts.get_ms() >= meta.timeout_ms)) {
      entries->push_back(HANDLE_SET(meta.version, *it));
    }
  }
}

void
MatchUnitAbstract_::dump_key_params(
    std::ostream *out, const std::vector<MatchKeyParam> &params,
    int priority) const {
  const auto &kb = match_key_builder;
  *out << "Match key:\n";
  const size_t out_name_w = std::max(size_t(20), kb.max_name_size());
  for (size_t i = 0; i < params.size(); i++) {
    const auto &name = kb.get_name(i);
    *out << "* ";
    if (name != "") {
      utils::StreamStateSaver state_saver(*out);
      *out << std::setw(out_name_w) << std::left << name << ": ";
    }
    *out << params[i] << "\n";
  }
  if (priority >= 0)
    *out << "Priority: " << priority << "\n";
}

std::string
MatchUnitAbstract_::key_to_string_with_names(const ByteContainer &key) const {
  std::ostringstream ret;

  auto values = match_key_builder.key_to_fields(key);
  const size_t out_name_w = std::max(size_t(20),
                                     match_key_builder.max_name_size());
  for (size_t i = 0; i < values.size(); i++) {
    const auto &name = match_key_builder.get_name(i);
    ret << "* ";
    if (name != "") {
      utils::StreamStateSaver state_saver(ret);
      ret << std::setw(out_name_w) << std::left << name << ": ";
    }
    dump_hexstring(ret, values[i]);
    ret << "\n";
  }

  return ret.str();
}

template<typename V>
typename MatchUnitAbstract<V>::MatchUnitLookup
MatchUnitAbstract<V>::lookup(const Packet &pkt) {
  static thread_local ByteContainer key;
  key.clear();
  build_key(*pkt.get_phv(), &key);

  // BMLOG_DEBUG_PKT(pkt, "Looking up key {}", key_to_string(key));
  BMLOG_DEBUG_PKT(pkt, "Looking up key:\n{}", key_to_string_with_names(key));

  MatchUnitLookup res = lookup_key(key);
  if (res.found()) {
    EntryMeta &meta = entry_meta[HANDLE_INTERNAL(res.handle)];
    update_counters(&meta.counter, pkt);
    update_ts(&meta.ts, pkt);
  }
  return res;
}

template<typename V>
MatchErrorCode
MatchUnitAbstract<V>::add_entry(const std::vector<MatchKeyParam> &match_key,
                                V value, entry_handle_t *handle, int priority) {
  MatchErrorCode rc = add_entry_(match_key, std::move(value), handle, priority);
  if (rc != MatchErrorCode::SUCCESS) return rc;
  EntryMeta &meta = entry_meta[HANDLE_INTERNAL(*handle)];
  meta.reset();
  meta.version = HANDLE_VERSION(*handle);
  return rc;
}

template<typename V>
MatchErrorCode
MatchUnitAbstract<V>::add_entry(const std::vector<std::vector<MatchKeyParam>> &match_key,
                          std::vector<V> &value,  // by value for possible std::move
                          std::vector<entry_handle_t*> handle,
                          std::vector<int> priority) {
  if(priority.size() == 1 && priority[0] == -1) {
    unsigned long mk_size = match_key.size();
    for(unsigned long i = 0; i < mk_size - 1; i++) {
      priority.push_back(-1);
    }
  }
  MatchErrorCode rc = add_entry_(match_key, value, handle, priority);
  if (rc != MatchErrorCode::SUCCESS) return rc;
  for(unsigned long i = 0; i < handle.size(); i++) {
    EntryMeta &meta = entry_meta[HANDLE_INTERNAL(*handle[i])];
    meta.reset();
    meta.version = HANDLE_VERSION(*handle[i]);
  }
  return rc;
}

template<typename V>
MatchErrorCode
MatchUnitAbstract<V>::delete_entry(entry_handle_t handle) {
  return delete_entry_(handle);
}

template<typename V>
MatchErrorCode
MatchUnitAbstract<V>::modify_entry(entry_handle_t handle, V value) {
  return modify_entry_(handle, std::move(value));
}

template<typename V>
MatchErrorCode
MatchUnitAbstract<V>::get_value(entry_handle_t handle, const V **value) {
  return get_value_(handle, value);
}

template<typename V>
MatchErrorCode
MatchUnitAbstract<V>::get_entry(entry_handle_t handle,
                                std::vector<MatchKeyParam> *match_key,
                                const V **value, int *priority) const {
  return get_entry_(handle, match_key, value, priority);
}

template<typename V>
std::string
MatchUnitAbstract<V>::entry_to_string(entry_handle_t handle) const {
  std::ostringstream ret;
  if (dump_match_entry(&ret, handle) != MatchErrorCode::SUCCESS) {
    Logger::get()->error("entry_to_string() called on invalid handle, "
                         "returning empty string");
    return "";
  }
  return ret.str();
}

template<typename V>
MatchErrorCode
MatchUnitAbstract<V>::dump_match_entry(std::ostream *out,
                                       entry_handle_t handle) const {
  internal_handle_t handle_ = HANDLE_INTERNAL(handle);
  if (!this->valid_handle_(handle_)) return MatchErrorCode::INVALID_HANDLE;
  return dump_match_entry_(out, handle);
}

template<typename V>
void
MatchUnitAbstract<V>::reset_state() {
  this->num_entries = 0;
  this->handles.clear();
  this->entry_meta = std::vector<EntryMeta>(size);
  reset_state_();
}




namespace {
  // Utility to transparently either get the real priority value from a
  // ternary entry or simply return -1 for other types of entries

  int get_priority(const MatchKey & key) {
    (void) key;  // dodge unused param error
    return -1;
  }

  int get_priority(const TernaryMatchKey & key) {
    return key.priority;
  }

  // Matching setter utility

  void set_priority(MatchKey * entry, int p) {
    (void) entry;  // dodge unused param error
    (void) p;
  }
  void set_priority(TernaryMatchKey * entry, int p) {
    entry->priority = p;
  }

}  // anonymous namespace


template <typename K, typename V>
typename MatchUnitGeneric<K, V>::MatchUnitLookup
MatchUnitGeneric<K, V>::lookup_key(const ByteContainer &key) const {
  internal_handle_t handle_;
  bool entry_found = lookupStructure->lookup(key, &handle_);
  if (entry_found) {
    const Entry &entry = entries[handle_];
    entry_handle_t handle = HANDLE_SET(entry.key.version, handle_);
    return MatchUnitLookup(handle, &entry.value);
  }
  return MatchUnitLookup::empty_entry();
}

template <typename K, typename V>
MatchErrorCode
MatchUnitGeneric<K, V>::add_entry_(const std::vector<MatchKeyParam> &match_key,
                            V value, entry_handle_t *handle, int priority) {
  const auto &KeyB = this->match_key_builder;

  if (!KeyB.match_params_sanity_check(match_key))
    return MatchErrorCode::BAD_MATCH_KEY;

  // for why "template" keyword is needed, see:
  // http://stackoverflow.com/questions/1840253/c-template-member-function-of-template-class-called-from-template-function/1840318#1840318
  Entry entry = KeyB.template match_params_to_entry<Entry>(match_key);

  // needs to go before duplicate check, because 2 different user keys can
  // become the same key. We would then have a problem when erasing the key from
  // the hash map.
  // TODO(antonin): maybe change this by modifying delete_entry method
  // TODO(antonin): does this really make sense for a Ternary/LPM table?
  KeyB.apply_big_mask(&entry.key.data);

  // For ternary. Must be done before the entry_exists call below
  set_priority(&entry.key, priority);

  // check if the key is already present
  if (lookupStructure->entry_exists(entry.key))
    return MatchErrorCode::DUPLICATE_ENTRY;

  internal_handle_t handle_;
  MatchErrorCode status = this->get_and_set_handle(&handle_);
  if (status != MatchErrorCode::SUCCESS) return status;

  uint32_t version = entries[handle_].key.version;
  *handle = HANDLE_SET(version, handle_);

  // key is copied, which is not great
  lookupStructure->store_entry(entry.key, handle_);
  entry.value = std::move(value);
  entry.key.version = version;
  entries[handle_] = std::move(entry);

  return MatchErrorCode::SUCCESS;
}

template <typename K, typename V>
MatchErrorCode
<<<<<<< HEAD
MatchUnitGeneric<K,V>::add_entry_(const std::vector<std::vector<MatchKeyParam>> &match_key,
                        std::vector<V> &value,  // by value for possible std::move
                        std::vector<entry_handle_t*> handle,
                        std::vector<int> priority) {
  const auto &KeyB = this->match_key_builder;

  std::vector<K> entry_key_vector;
  std::vector<internal_handle_t> handle_vector;
  for(unsigned long i = 0; i < match_key.size(); i++) {
    if (!KeyB.match_params_sanity_check(match_key[i]))
      return MatchErrorCode::BAD_MATCH_KEY;


    // for why "template" keyword is needed, see:
    // http://stackoverflow.com/questions/1840253/c-template-member-function-of-template-class-called-from-template-function/1840318#1840318
    Entry entry = KeyB.template match_params_to_entry<Entry>(match_key[i]);

    // needs to go before duplicate check, because 2 different user keys can
    // become the same key. We would then have a problem when erasing the key from
    // the hash map.
    // TODO(antonin): maybe change this by modifying delete_entry method
    // TODO(antonin): does this really make sense for a Ternary/LPM table?
    KeyB.apply_big_mask(&entry.key.data);

    // check if the key is already present
    set_priority(entry.key, priority[i]); // For Ternary
    if (lookupStructure->entry_exists(entry.key))
      return MatchErrorCode::DUPLICATE_ENTRY;

    entry_key_vector.push_back(entry.key);

    internal_handle_t handle_;
    MatchErrorCode status = this->get_and_set_handle(&handle_);
    if (status != MatchErrorCode::SUCCESS) return status;

    uint32_t version = entries[handle_].key.version;
    *handle[i] = HANDLE_SET(version, handle_);
    handle_vector.push_back(handle_);

    entry.value = std::move(value[i]);
    entry.key.version = version;
    entries[handle_] = std::move(entry);
  }

  // key is copied, which is not great
  lookupStructure->store_entry(entry_key_vector, handle_vector);

  return MatchErrorCode::SUCCESS;
}

template <typename K, typename V>
MatchErrorCode
MatchUnitGeneric<K,V>::delete_entry_(entry_handle_t handle) {
=======
MatchUnitGeneric<K, V>::delete_entry_(entry_handle_t handle) {
>>>>>>> f938c1bd
  internal_handle_t handle_ = HANDLE_INTERNAL(handle);
  if (!this->valid_handle_(handle_)) return MatchErrorCode::INVALID_HANDLE;
  Entry &entry = entries[handle_];
  if (HANDLE_VERSION(handle) != entry.key.version)
    return MatchErrorCode::EXPIRED_HANDLE;
  entry.key.version += 1;
  lookupStructure->delete_entry(entry.key);

  return this->unset_handle(handle_);
}

template <typename K, typename V>
MatchErrorCode
MatchUnitGeneric<K, V>::modify_entry_(entry_handle_t handle, V value) {
  internal_handle_t handle_ = HANDLE_INTERNAL(handle);
  if (!this->valid_handle_(handle_)) return MatchErrorCode::INVALID_HANDLE;
  Entry &entry = entries[handle_];
  if (HANDLE_VERSION(handle) != entry.key.version)
    return MatchErrorCode::EXPIRED_HANDLE;
  entry.value = std::move(value);

  return MatchErrorCode::SUCCESS;
}

template <typename K, typename V>
MatchErrorCode
MatchUnitGeneric<K, V>::get_value_(entry_handle_t handle, const V **value) {
  internal_handle_t handle_ = HANDLE_INTERNAL(handle);
  if (!this->valid_handle_(handle_)) return MatchErrorCode::INVALID_HANDLE;
  Entry &entry = entries[handle_];
  if (HANDLE_VERSION(handle) != entry.key.version)
    return MatchErrorCode::EXPIRED_HANDLE;
  *value = &entry.value;

  return MatchErrorCode::SUCCESS;
}

template <typename K, typename V>
MatchErrorCode
MatchUnitGeneric<K, V>::get_entry_(entry_handle_t handle,
                            std::vector<MatchKeyParam> *match_key,
                            const V **value, int *priority) const {
  internal_handle_t handle_ = HANDLE_INTERNAL(handle);
  if (!this->valid_handle(handle_)) return MatchErrorCode::INVALID_HANDLE;
  const Entry &entry = entries[handle_];
  if (HANDLE_VERSION(handle) != entry.key.version)
    return MatchErrorCode::EXPIRED_HANDLE;

  *match_key = this->match_key_builder.entry_to_match_params(entry.key);
  *value = &entry.value;
  if (priority) *priority = get_priority(entry.key);

  return MatchErrorCode::SUCCESS;
}

template <typename K, typename V>
MatchErrorCode
MatchUnitGeneric<K, V>::dump_match_entry_(std::ostream *out,
                                   entry_handle_t handle) const {
  internal_handle_t handle_ = HANDLE_INTERNAL(handle);
  const Entry &entry = entries[handle_];
  if (HANDLE_VERSION(handle) != entry.key.version)
    return MatchErrorCode::EXPIRED_HANDLE;

  *out << "Dumping entry " << handle << "\n";
  this->dump_key_params(
      out, this->match_key_builder.entry_to_match_params(entry.key),
      get_priority(entry.key));
  return MatchErrorCode::SUCCESS;
}

static void dump_entry_key_extra_(std::ostream * stream,
                                  const ExactMatchKey & key) {
  (void) stream;
  (void) key;
}

static void dump_entry_key_extra_(std::ostream * stream,
                                  const LPMMatchKey & key) {
  (*stream) << " / " << key.prefix_length;
}

static void dump_entry_key_extra_(std::ostream * stream,
                                  const TernaryMatchKey & key) {
  (*stream) << " &&& " << key.mask.to_hex();
}

template <typename K, typename V>
void
MatchUnitGeneric<K, V>::dump_(std::ostream *stream) const {
  for (internal_handle_t handle_ : this->handles) {
    const Entry &entry = entries[handle_];
    (*stream) << HANDLE_SET(entry.key.version, handle_) << ": "
              << this->match_key_builder.key_to_string(entry.key.data, " ");

    // Print the mask in the case of a ternary entry, or the prefix length
    // in the case of an LPM key
    dump_entry_key_extra_(stream, entry.key);

    (*stream) << " => ";
    entry.value.dump(stream);
    (*stream) << "\n";
  }
}

template <typename K, typename V>
void
MatchUnitGeneric<K, V>::reset_state_() {
  entries = std::vector<Entry>(this->size);
  lookupStructure->clear();
}

// explicit template instantiation

// I did not think I had to explicitly instantiate MatchUnitAbstract, because it
// is a base class for the others, but I get an linker error if I don't
template class
MatchUnitAbstract<MatchTableAbstract::ActionEntry>;
template class
MatchUnitAbstract<MatchTableIndirect::IndirectIndex>;

// The following are all instantiation of MatchUnitGeneric, based on the various
// aliases created in match_units.h
template class
MatchUnitGeneric<ExactMatchKey, MatchTableAbstract::ActionEntry>;
template class
MatchUnitGeneric<ExactMatchKey, MatchTableIndirect::IndirectIndex>;

template class
MatchUnitGeneric<LPMMatchKey, MatchTableAbstract::ActionEntry>;
template class
MatchUnitGeneric<LPMMatchKey, MatchTableIndirect::IndirectIndex>;

template class
MatchUnitGeneric<TernaryMatchKey, MatchTableAbstract::ActionEntry>;
template class
MatchUnitGeneric<TernaryMatchKey, MatchTableIndirect::IndirectIndex>;

}  // namespace bm<|MERGE_RESOLUTION|>--- conflicted
+++ resolved
@@ -863,7 +863,6 @@
 
 template <typename K, typename V>
 MatchErrorCode
-<<<<<<< HEAD
 MatchUnitGeneric<K,V>::add_entry_(const std::vector<std::vector<MatchKeyParam>> &match_key,
                         std::vector<V> &value,  // by value for possible std::move
                         std::vector<entry_handle_t*> handle,
@@ -889,7 +888,7 @@
     KeyB.apply_big_mask(&entry.key.data);
 
     // check if the key is already present
-    set_priority(entry.key, priority[i]); // For Ternary
+    set_priority(&entry.key, priority[i]); // For Ternary
     if (lookupStructure->entry_exists(entry.key))
       return MatchErrorCode::DUPLICATE_ENTRY;
 
@@ -916,10 +915,7 @@
 
 template <typename K, typename V>
 MatchErrorCode
-MatchUnitGeneric<K,V>::delete_entry_(entry_handle_t handle) {
-=======
 MatchUnitGeneric<K, V>::delete_entry_(entry_handle_t handle) {
->>>>>>> f938c1bd
   internal_handle_t handle_ = HANDLE_INTERNAL(handle);
   if (!this->valid_handle_(handle_)) return MatchErrorCode::INVALID_HANDLE;
   Entry &entry = entries[handle_];
